<<<<<<< HEAD
"""HSSM: Hierarchical Sequential Sampling Models.

A package based on pymc and bambi to perform Bayesian inference for hierarchical
sequential sampling models.

This file defines the entry class HSSM.
"""


from __future__ import annotations

from typing import TYPE_CHECKING, Any, Callable, Literal
=======
from typing import Any, Callable, Dict, Literal, Optional, Union
>>>>>>> f7086cc2

import bambi as bmb
import numpy as np
import pymc as pm
from numpy.typing import ArrayLike

from hssm import wfpt
from hssm.utils import HSSMModelGraph, Param, _parse_bambi, get_alias_dict, merge_dicts
from hssm.wfpt.config import download_hf, Config, SupportedModels, default_model_config

if TYPE_CHECKING:
    import arviz as az
    import pandas as pd
    import pytensor

LogLikeFunc = Callable[..., ArrayLike]


class HSSM:
<<<<<<< HEAD
    """The Hierarchical Sequential Sampling Model (HSSM) class.

    Parameters
    ----------
    data
        A pandas DataFrame with the minimum requirements of containing the data with the
        columns 'rt' and 'response'.
    model
        The name of the model to use. Currently supported models are "ddm", "angle",
        "levy", "ornstein", "weibull", "race_no_bias_angle_4", "ddm_seq2_no_bias". If
        using a custom model, please pass "custom". Defaults to "ddm".
    include, optional
        A list of dictionaries specifying parameter specifications to include in the
        model. If left unspecified, defaults will be used for all parameter
        specifications. Defaults to None.
    model_config, optional
        A dictionary containing the model configuration information. If None is
        provided, defaults will be used. Defaults to None.
    **kwargs
        Additional arguments passed to the bmb.Model object.

    Attributes
    ----------
    data
        A pandas DataFrame with at least two columns of "rt" and "response" indicating
        the response time and responses.
    list_params
        The list of strs of parameter names.
    model_name
        The name of the model.
    model_config
        A dictionary representing the model configuration.
    model_distribution
        The likelihood function of the model in the form of a pm.Distribution subclass.
    family
        A Bambi family object.
    priors
        A dictionary containing the prior distribution of parameters.
    formula
        A string representing the model formula.
    link
        A string or a dictionary representing the link functions for all parameters.
    params
        A list of Param objects representing model parameters.

    Methods
    -------
    sample
        A method to sample posterior distributions.
    set_alias
        Sets the alias for a paramter.
    graph
        Plot the model with PyMC's built-in graph function.
=======
    """
    The Hierarchical Sequential Sampling Model (HSSM) class which utilizes specified models for computations.

    Args:
        data (pd.DataFrame): A DataFrame with at least two columns - "rt" and "response", specifying response time and responses, respectively.
        model (str, optional): Model to be utilized. Currently supports "ddm", "angle", "levy", "ornstein", "weibull", "race_no_bias_angle_4", "ddm_seq2_no_bias". "custom" for custom models. Defaults to "ddm".
        include (list[dict] | None, optional): A list of dictionaries specifying parameter specifications to include in the model. Defaults to None if left unspecified.
        likelihood_type (str, optional): Specifies the likelihood type. Defaults to None.
        model_config (Config | None, optional): Model configuration. Defaults to None.
        loglik (LogLikeFunc | pytensor.graph.Op | None, optional): Log-likelihood function. Defaults to None.

    Attributes:
        list_params (list[str]): List of parameter names.
        model_name (str): Name of the model.
        model_config (dict): Model configuration.
        model_distribution (Likelihood distribution): Likelihood function of the model in the form of a pm.Distribution subclass.
        family (bmb.Family): A Bambi family object.
        priors (dict): Prior distribution of parameters.
        formula (str): Model formula.
        link (str or dict): Link functions for all parameters.
        params (list[Param]): List of Param objects representing model parameters.

    Raises:
        ValueError: If unsupported model name is passed or the likelihood type and log-likelihood function are not provided for a custom model, or if the log-likelihood kind is invalid.
        TypeError: If parameter specifications are not in the correct format.

    Returns:
        HSSM: A class object with the specified attributes and methods.
>>>>>>> f7086cc2
    """

    def __init__(
        self,
        data: pd.DataFrame,
        model: SupportedModels = "ddm",
<<<<<<< HEAD
        include: list[dict] | None = None,
        model_config: Config | None = None,
        loglik_path: str | None = None,
        loglik: LogLikeFunc | pytensor.graph.Op | None = None,
=======
        include: Optional[list[dict]] = None,
        loglik_kind: Optional[str] = None,
        model_config: Optional[Config] = None,
        loglik: Optional[Union[LogLikeFunc, pytensor.graph.Op]] = None,
>>>>>>> f7086cc2
        **kwargs,
    ):
        self.data = data
        self._inference_obj = None

        if model == "custom":
<<<<<<< HEAD
            if model_config is None:
                raise ValueError(
                    "For custom models, please provide a correct model config."
                )
            self.model_config = model_config
=======
            if model_config:
                self.model_config = model_config
            else:
                if loglik_kind is None and loglik is None:
                    raise ValueError(
                        "For custom models, both `loglik_kind` and `loglik` must be provided."
                    )
                self.model_config = default_model_config[model]
>>>>>>> f7086cc2
        else:
            if model not in default_model_config:
                supported_models = list(default_model_config.keys())
                raise ValueError(
                    f"`model` must be one of {supported_models} or 'custom'."
                )
            self.model_config = (
                default_model_config[model]
                if model_config is None
                else merge_dicts(default_model_config[model], model_config)
            )

<<<<<<< HEAD
        if loglik_path:
            self.model_config["loglik_path"] = download_hf(loglik_path)
        self.model_name = model
=======
            if not self.model_config:
                raise ValueError("Invalid custom model configuration.")
        self.model_name = model
        if self.model_config["loglik_kind"] == "approx_differentiable":
            if loglik:
                try:
                    self.model_config["loglik"] = download_hf(loglik)  # type: ignore
                except Exception as e:
                    print(
                        f"Failed to download the model with name '{loglik}'. Error: {e}. Using the model name as is."
                    )
                    self.model_config["loglik"] = loglik
            else:
                self.model_config["loglik"] = download_hf(self.model_config["loglik"])  # type: ignore
        elif loglik and self.model_config["loglik_kind"] == "analytical":
            self.model_config["loglik"] = loglik
>>>>>>> f7086cc2

        self.list_params = self.model_config["list_params"]
        self._parent = self.list_params[0]

        if include is None:
            include = []
        params_in_include = [param["name"] for param in include]

        other_kwargs: dict[Any, Any] = {}
        for k, v in kwargs.items():
            if k in self.list_params:
                if k in params_in_include:
                    raise ValueError(
                        f'Parameter "{k}" is already specified in `include`.'
                    )

                if isinstance(v, (int, float, bmb.Prior)):
                    include.append({"name": k, "prior": v})
                elif isinstance(v, dict):
                    include.append(v | {"name": k})
                else:
                    raise ValueError(
                        f"Parameter {k} must be a float, a dict, or a bmb.Prior object."
                    )
            else:
                other_kwargs |= {k: v}

        self.params, self.formula, self.priors, self.link = self._transform_params(
            include, self.model_name, self.model_config
        )

        for param in self.params:
            if param.name == self._parent:
                self._parent_param = param
                break

        assert self._parent_param is not None

        params_is_reg = [param.is_regression for param in self.params]

        if "loglik_kind" not in self.model_config or self.model_config[
            "loglik_kind"
        ] not in [
            "analytical",
            "approx_differentiable",
            "blackbox",
        ]:
            raise ValueError(
                "'loglike_kind' field of model_config must be one of "
                + '"analytical", "approx_differentiable", "blackbox".'
            )

        if "loglik" in self.model_config:
            # If a user has already provided a log-likelihood function
            if issubclass(self.model_config["loglik"], pm.Distribution):
                # Test if the it is a distribution
                self.model_distribution = self.model_config["loglik"]
            else:
                # If not, create a distribution
                self.model_distribution = wfpt.make_distribution(
                    self.model_name,  # type: ignore
                    loglik=loglik,  # type: ignore
                    list_params=self.list_params,
                )
        else:
            # If not, in the case of "approx_differentiable"
            if self.model_config["loglik_kind"] == "approx_differentiable":
                # Check if a loglik_path is provided.
                if (
                    "loglik_path" not in self.model_config
                    or self.model_config["loglik_path"] is None
                ):
                    raise ValueError(
                        "Please provide either a path to an onnx file for the log "
                        + "likelihood or a log-likelihood function."
                    )
                self.model_distribution = wfpt.make_lan_distribution(
                    model=self.model_config["loglik_path"],
                    list_params=self.list_params,
                    backend=self.model_config["backend"],
                    params_is_reg=params_is_reg,
                )
            else:
                raise ValueError(
                    "Please provide a likelihood function or a pm.Distribution "
                    + "in the `loglik` field of model_config!"
                )

        assert self.model_distribution is not None

        self.likelihood = bmb.Likelihood(
            self.model_config["loglik_kind"],
            params=self.list_params,
            parent=self.model_config["list_params"][0],
            dist=self.model_distribution,
        )

        self.family = SSMFamily(
            self.model_config["loglik_kind"], likelihood=self.likelihood, link=self.link
        )

        self.model = bmb.Model(
            self.formula, data, family=self.family, priors=self.priors, **other_kwargs
        )

        self._aliases = get_alias_dict(self.model, self._parent_param)
        self.set_alias(self._aliases)

    def _transform_params(
<<<<<<< HEAD
        self, include: list[dict] | None, model: str, model_config: Config
    ) -> tuple[list[Param], bmb.Formula, dict | None, dict[str, str | bmb.Link] | str]:
        """Transform parameters.

        Transforms a list of dictionaries containing parameter information into a
        list of Param objects. This function creates a formula, priors,and a link for
        the Bambi package based on the parameters.

        Parameters
        ----------
        include
            A list of dictionaries containing information about the parameters.
        model
            A string that indicates the type of the model.
        model_config
            A dict for the configuration for the model.

        Returns
        -------
            A tuple of 4 items, the latter 3 are for creating the bambi model.
            - A list of the same length as self.list_params containing Param objects.
=======
        self, include: Optional[list[dict]], model: str, model_config: Config
    ) -> tuple[
        list[Param],
        bmb.Formula,
        Optional[Dict],
        Union[Dict[str, Union[str, bmb.Link]], str],
    ]:
        """
        Function Name:
            _transform_params

        Purpose:
            Transforms a list of dictionaries containing parameter information into a list of Param objects.
            Also, it generates a formula, priors, and a link for the Bambi package based on the parameters.

        Args:
            include (list[dict] | None): A list of dictionaries containing information about the parameters.
            model (str): A string indicating the model type.
            model_config (Config): A dict containing the configuration for the model.

        Returns:
            tuple: A tuple of four items, with the last three for creating the Bambi model:
            - A list (of the same length as self.list_params) containing Param objects.
>>>>>>> f7086cc2
            - A bmb.formula object.
            - An optional dict containing prior information for Bambi.
            - An optional dict of link functions for Bambi.

        Raises:
            TypeError: If the input parameters are not in the correct format.
            ValueError: If an unsupported model type is passed.
        """
        processed = []
        params = []
        if include:
            for param_dict in include:
                processed.append(param_dict["name"])
                is_parent = param_dict["name"] == self._parent
                param = Param(
                    bounds=model_config["bounds"][param_dict["name"]],
                    is_parent=is_parent,
                    **param_dict,
                )
                params.append(param)

        for param_str in self.list_params:
            if param_str not in processed:
                is_parent = param_str == self._parent
                bounds = model_config["bounds"][param_str]
                prior = 0.0 if model == "ddm" and param_str == "sv" else None
                param = Param(
                    name=param_str,
                    prior=prior,
                    bounds=bounds,
                    is_parent=is_parent,
                )
                params.append(param)

        if len(params) != len(self.list_params):
            raise ValueError("Please provide a correct set of priors")

        return params, *_parse_bambi(params)

    def sample(
        self,
        sampler: Literal[
            "mcmc", "nuts_numpyro", "nuts_blackjax", "laplace", "vi"
        ] = "mcmc",
<<<<<<< HEAD
        **kwargs,
    ) -> az.InferenceData | pm.Approximation:
        """Perform sampling using the `fit` method via bambi.Model.

        Parameters
        ----------
        sampler
            The sampler to use. Can be either "mcmc" (default), "nuts_numpyro",
            "nuts_blackjax", "laplace", or "vi".
        kwargs
            Other arguments passed to bmb.Model.fit()

        Returns
        -------
            An ArviZ `InferenceData` instance if inference_method is `"mcmc"`
            (default), "nuts_numpyro", "nuts_blackjax" or "laplace". An `Approximation`
            object if `"vi"`.
=======
        **kwargs: Any,
    ) -> Union[az.InferenceData, pm.Approximation]:
        """
        Function Name:
            sample

        Purpose:
            Executes the sampling process using the 'fit' method through bambi.Model.

        Args:
            sampler (Literal): The sampler to use. Options include "mcmc" (default), "nuts_numpyro", "nuts_blackjax", "laplace", or "vi".
            kwargs: Additional arguments passed to bmb.Model.fit().

        Returns:
            az.InferenceData | pm.Approximation: An ArviZ `InferenceData` instance if the inference_method is "mcmc" (default),
            "nuts_numpyro", "nuts_blackjax", or "laplace". An `Approximation` object if "vi".

        Raises:
            TypeError: If the 'sampler' argument is not a recognized string.
            ValueError: If the 'kwargs' do not match the expected arguments for bmb.Model.fit().
>>>>>>> f7086cc2
        """
        supported_samplers = ["mcmc", "nuts_numpyro", "nuts_blackjax", "laplace", "vi"]

        if sampler not in supported_samplers:
            raise ValueError(
                f"Unsupported sampler '{sampler}', must be one of {supported_samplers}"
            )

        self._inference_obj = self.model.fit(inference_method=sampler, **kwargs)

        return self.traces

    def sample_posterior_predictive(
        self,
        idata: az.InferenceData | None = None,
        data: pd.DataFrame | None = None,
        inplace: bool = True,
        include_group_specific: bool = True,
    ) -> az.InferenceData | None:
        """Perform posterior predictive sampling from the HSSM model.

        Parameters
        ----------
        idata, optional
            The `InferenceData` object returned by `HSSM.sample()`. If not provided,
            the `InferenceData` from the last time `sample()` is called will be used.
        data, optional
            An optional data frame with values for the predictors that are used to
            obtain out-of-sample predictions. If omitted, the original dataset is used.
        inplace, optional
            If `True` will modify idata in-place and append a `posterior_predictive`
            group to `idata`. Otherwise, it will return a copy of idata with the
            predictions added, by default True.
        include_group_specific, optional
            If `True` will make predictions including the group specific effects.
            Otherwise, predictions are made with common effects only (i.e. group-
            specific are set to zero), by default True.

        Raises
        ------
        ValueError
            If the model has not been sampled yet and idata is not provided.

        Returns
        -------
            InferenceData or None
        """
        if idata is None:
            if self._inference_obj is None:
                raise ValueError(
                    "The model has not been sampled yet. "
                    + "Please either provide an idata object or sample the model first."
                )
            idata = self._inference_obj
        return self.model.predict(idata, "pps", data, inplace, include_group_specific)

    @property
    def pymc_model(self) -> pm.Model:
<<<<<<< HEAD
        """Provide access to the PyMC model.
=======
        """
        Function Name:
            pymc_model

        Purpose:
            Provides a convenience function that fetches the PyMC model constructed by bambi, primarily to bypass verbose calls like self.model.backend.model...

        Returns:
            pm.Model: The PyMC model established by bambi.
>>>>>>> f7086cc2

        Raises:
            AttributeError: If the bambi model or the PyMC model doesn't exist.
        """
        return self.model.backend.model

<<<<<<< HEAD
    def set_alias(self, aliases: dict[str, str | dict]):
        """Set parameter aliases.

        Sets the aliases according to the dictionary passed to it and rebuild the
        model.
=======
    def set_alias(self, aliases: Dict[str, Union[str, Dict]]):
        """
        Function Name:
            set_alias

        Purpose:
            Assigns aliases based on the provided dictionary and reconstructs the model.
>>>>>>> f7086cc2

        Args:
            alias (dict): A dictionary specifying the parameter names being aliased and the respective aliases.

        Raises:
            TypeError: If the provided argument is not a dictionary.
            KeyError: If a parameter to be aliased doesn't exist in the model.
        """
        self.model.set_alias(aliases)
        self.model.build()

    # NOTE: can't annotate return type because the graphviz dependency is optional
    def graph(self, formatting="plain", name=None, figsize=None, dpi=300, fmt="png"):
<<<<<<< HEAD
        """Produce a graphviz Digraph from a built HSSM model.

        Requires graphviz, which may be installed most easily with `conda install -c
        conda-forge python-graphviz`. Alternatively, you may install the `graphviz`
        binaries yourself, and then `pip install graphviz` to get the python bindings.
        See http://graphviz.readthedocs.io/en/stable/manual.html for more information.

        Parameters
        ----------
        formatting
            One of `"plain"` or `"plain_with_params"`. Defaults to `"plain"`.
        name
            Name of the figure to save. Defaults to `None`, no figure is saved.
        figsize
            Maximum width and height of figure in inches. Defaults to `None`, the
            figure size is set automatically. If defined and the drawing is larger than
            the given size, the drawing is uniformly scaled down so that it fits within
            the given size.  Only works if `name` is not `None`.
        dpi
            Point per inch of the figure to save.
            Defaults to 300. Only works if `name` is not `None`.
        fmt
            Format of the figure to save.
            Defaults to `"png"`. Only works if `name` is not `None`.

        Returns
        -------
            The graph

        Note
        ----
            The code is largely copied from
            https://github.com/bambinos/bambi/blob/main/bambi/models.py
            Credit for the code goes to Bambi developers.
=======
        """
        Function Name:
            graph

        Purpose:
            Generates a graphviz Digraph from a constructed HSSM model. This function relies on the Graphviz package,
            which you can install using ``conda install -c conda-forge python-graphviz`` or manually installing the
            ``graphviz`` binaries and using ``pip install graphviz`` for the Python bindings.

        Args:
            formatting (str): Defines the type of formatting to be applied. Can either be ``"plain"`` or
                ``"plain_with_params"``. Defaults to ``"plain"``.
            name (str): The name of the saved figure. If set to ``None`` (default), no figure is saved.
            figsize (tuple): Maximum width and height of the figure in inches. If specified, and if the generated
                drawing exceeds this size, it's uniformly scaled down to fit. Only applicable if ``name`` is specified.
                Defaults to ``None``.
            dpi (int): Defines the resolution of the saved figure in dots per inch. Only applicable if ``name`` is specified.
                Defaults to 300.
            fmt (str): Specifies the format of the saved figure. Only applicable if ``name`` is specified.
                Defaults to ``"png"``.

        Returns:
            A graphviz Digraph object.

        Raises:
            ImportError: If the graphviz package is not installed.
>>>>>>> f7086cc2
        """
        self.model._check_built()

        graphviz = HSSMModelGraph(
            model=self.pymc_model, parent=self._parent_param
        ).make_graph(formatting=formatting)

        width, height = (None, None) if figsize is None else figsize

        if name is not None:
            graphviz_ = graphviz.copy()
            graphviz_.graph_attr.update(size=f"{width},{height}!")
            graphviz_.graph_attr.update(dpi=str(dpi))
            graphviz_.render(filename=name, format=fmt, cleanup=True)

            return graphviz_

        return graphviz

    def __repr__(self) -> str:
<<<<<<< HEAD
        """Create a representation of the model."""
=======
        """
        Function Name:
            __repr__

        Purpose:
            Creates a representation of the model.

        Returns:
            str: A string representation of the model.
        """

>>>>>>> f7086cc2
        output = []

        output.append("Hierarchical Sequential Sampling Model")
        output.append(f"Model: {self.model_name}")
        output.append("")

        output.append("Response variable: rt,response")
        output.append(f"Observations: {len(self.data)}")
        output.append("")

        output.append("Parameters:")
        output.append("")

        for param in self.params:
            output.append(str(param))

        return "\r\n".join(output)

    def __str__(self) -> str:
<<<<<<< HEAD
        """Create a string representation of the model."""
        return self.__repr__()

    @property
    def traces(self) -> az.InferenceData | pm.Approximation:
        """Return the trace of the model after sampling.
=======
        """
        Function Name:
            __str__

        Purpose:
            Creates a string representation of the model.

        Returns:
            str: A string representation of the model.
        """

        return self.__repr__()

    @property
    def traces(self) -> Union[az.InferenceData, pm.Approximation]:
        """
        Function Name:
            traces

        Purpose:
            Provides the trace of the model after sampling has been conducted.
>>>>>>> f7086cc2

        Returns:
            az.InferenceData | pm.Approximation: A trace of the model post-sampling.

        Raises:
            ValueError: If the model hasn't undergone sampling yet.
        """
        if not self._inference_obj:
            raise ValueError("Please sample the model first.")

        return self._inference_obj


class SSMFamily(bmb.Family):
    """Extends bmb.Family to get around the dimensionality mismatch."""

    def create_extra_pps_coord(self):
        """Create an extra dimension.

        Returns
        -------
            _description_
        """
        return np.arange(2)<|MERGE_RESOLUTION|>--- conflicted
+++ resolved
@@ -1,4 +1,3 @@
-<<<<<<< HEAD
 """HSSM: Hierarchical Sequential Sampling Models.
 
 A package based on pymc and bambi to perform Bayesian inference for hierarchical
@@ -11,9 +10,6 @@
 from __future__ import annotations
 
 from typing import TYPE_CHECKING, Any, Callable, Literal
-=======
-from typing import Any, Callable, Dict, Literal, Optional, Union
->>>>>>> f7086cc2
 
 import bambi as bmb
 import numpy as np
@@ -33,7 +29,6 @@
 
 
 class HSSM:
-<<<<<<< HEAD
     """The Hierarchical Sequential Sampling Model (HSSM) class.
 
     Parameters
@@ -87,66 +82,22 @@
         Sets the alias for a paramter.
     graph
         Plot the model with PyMC's built-in graph function.
-=======
-    """
-    The Hierarchical Sequential Sampling Model (HSSM) class which utilizes specified models for computations.
-
-    Args:
-        data (pd.DataFrame): A DataFrame with at least two columns - "rt" and "response", specifying response time and responses, respectively.
-        model (str, optional): Model to be utilized. Currently supports "ddm", "angle", "levy", "ornstein", "weibull", "race_no_bias_angle_4", "ddm_seq2_no_bias". "custom" for custom models. Defaults to "ddm".
-        include (list[dict] | None, optional): A list of dictionaries specifying parameter specifications to include in the model. Defaults to None if left unspecified.
-        likelihood_type (str, optional): Specifies the likelihood type. Defaults to None.
-        model_config (Config | None, optional): Model configuration. Defaults to None.
-        loglik (LogLikeFunc | pytensor.graph.Op | None, optional): Log-likelihood function. Defaults to None.
-
-    Attributes:
-        list_params (list[str]): List of parameter names.
-        model_name (str): Name of the model.
-        model_config (dict): Model configuration.
-        model_distribution (Likelihood distribution): Likelihood function of the model in the form of a pm.Distribution subclass.
-        family (bmb.Family): A Bambi family object.
-        priors (dict): Prior distribution of parameters.
-        formula (str): Model formula.
-        link (str or dict): Link functions for all parameters.
-        params (list[Param]): List of Param objects representing model parameters.
-
-    Raises:
-        ValueError: If unsupported model name is passed or the likelihood type and log-likelihood function are not provided for a custom model, or if the log-likelihood kind is invalid.
-        TypeError: If parameter specifications are not in the correct format.
-
-    Returns:
-        HSSM: A class object with the specified attributes and methods.
->>>>>>> f7086cc2
     """
 
     def __init__(
         self,
         data: pd.DataFrame,
         model: SupportedModels = "ddm",
-<<<<<<< HEAD
         include: list[dict] | None = None,
         model_config: Config | None = None,
-        loglik_path: str | None = None,
+        loglik_kind: str | None = None,
         loglik: LogLikeFunc | pytensor.graph.Op | None = None,
-=======
-        include: Optional[list[dict]] = None,
-        loglik_kind: Optional[str] = None,
-        model_config: Optional[Config] = None,
-        loglik: Optional[Union[LogLikeFunc, pytensor.graph.Op]] = None,
->>>>>>> f7086cc2
         **kwargs,
     ):
         self.data = data
         self._inference_obj = None
 
         if model == "custom":
-<<<<<<< HEAD
-            if model_config is None:
-                raise ValueError(
-                    "For custom models, please provide a correct model config."
-                )
-            self.model_config = model_config
-=======
             if model_config:
                 self.model_config = model_config
             else:
@@ -155,7 +106,6 @@
                         "For custom models, both `loglik_kind` and `loglik` must be provided."
                     )
                 self.model_config = default_model_config[model]
->>>>>>> f7086cc2
         else:
             if model not in default_model_config:
                 supported_models = list(default_model_config.keys())
@@ -168,11 +118,6 @@
                 else merge_dicts(default_model_config[model], model_config)
             )
 
-<<<<<<< HEAD
-        if loglik_path:
-            self.model_config["loglik_path"] = download_hf(loglik_path)
-        self.model_name = model
-=======
             if not self.model_config:
                 raise ValueError("Invalid custom model configuration.")
         self.model_name = model
@@ -189,7 +134,6 @@
                 self.model_config["loglik"] = download_hf(self.model_config["loglik"])  # type: ignore
         elif loglik and self.model_config["loglik_kind"] == "analytical":
             self.model_config["loglik"] = loglik
->>>>>>> f7086cc2
 
         self.list_params = self.model_config["list_params"]
         self._parent = self.list_params[0]
@@ -299,7 +243,6 @@
         self.set_alias(self._aliases)
 
     def _transform_params(
-<<<<<<< HEAD
         self, include: list[dict] | None, model: str, model_config: Config
     ) -> tuple[list[Param], bmb.Formula, dict | None, dict[str, str | bmb.Link] | str]:
         """Transform parameters.
@@ -321,38 +264,9 @@
         -------
             A tuple of 4 items, the latter 3 are for creating the bambi model.
             - A list of the same length as self.list_params containing Param objects.
-=======
-        self, include: Optional[list[dict]], model: str, model_config: Config
-    ) -> tuple[
-        list[Param],
-        bmb.Formula,
-        Optional[Dict],
-        Union[Dict[str, Union[str, bmb.Link]], str],
-    ]:
-        """
-        Function Name:
-            _transform_params
-
-        Purpose:
-            Transforms a list of dictionaries containing parameter information into a list of Param objects.
-            Also, it generates a formula, priors, and a link for the Bambi package based on the parameters.
-
-        Args:
-            include (list[dict] | None): A list of dictionaries containing information about the parameters.
-            model (str): A string indicating the model type.
-            model_config (Config): A dict containing the configuration for the model.
-
-        Returns:
-            tuple: A tuple of four items, with the last three for creating the Bambi model:
-            - A list (of the same length as self.list_params) containing Param objects.
->>>>>>> f7086cc2
             - A bmb.formula object.
             - An optional dict containing prior information for Bambi.
             - An optional dict of link functions for Bambi.
-
-        Raises:
-            TypeError: If the input parameters are not in the correct format.
-            ValueError: If an unsupported model type is passed.
         """
         processed = []
         params = []
@@ -390,7 +304,6 @@
         sampler: Literal[
             "mcmc", "nuts_numpyro", "nuts_blackjax", "laplace", "vi"
         ] = "mcmc",
-<<<<<<< HEAD
         **kwargs,
     ) -> az.InferenceData | pm.Approximation:
         """Perform sampling using the `fit` method via bambi.Model.
@@ -408,28 +321,6 @@
             An ArviZ `InferenceData` instance if inference_method is `"mcmc"`
             (default), "nuts_numpyro", "nuts_blackjax" or "laplace". An `Approximation`
             object if `"vi"`.
-=======
-        **kwargs: Any,
-    ) -> Union[az.InferenceData, pm.Approximation]:
-        """
-        Function Name:
-            sample
-
-        Purpose:
-            Executes the sampling process using the 'fit' method through bambi.Model.
-
-        Args:
-            sampler (Literal): The sampler to use. Options include "mcmc" (default), "nuts_numpyro", "nuts_blackjax", "laplace", or "vi".
-            kwargs: Additional arguments passed to bmb.Model.fit().
-
-        Returns:
-            az.InferenceData | pm.Approximation: An ArviZ `InferenceData` instance if the inference_method is "mcmc" (default),
-            "nuts_numpyro", "nuts_blackjax", or "laplace". An `Approximation` object if "vi".
-
-        Raises:
-            TypeError: If the 'sampler' argument is not a recognized string.
-            ValueError: If the 'kwargs' do not match the expected arguments for bmb.Model.fit().
->>>>>>> f7086cc2
         """
         supported_samplers = ["mcmc", "nuts_numpyro", "nuts_blackjax", "laplace", "vi"]
 
@@ -488,54 +379,30 @@
 
     @property
     def pymc_model(self) -> pm.Model:
-<<<<<<< HEAD
         """Provide access to the PyMC model.
-=======
-        """
-        Function Name:
-            pymc_model
-
-        Purpose:
-            Provides a convenience function that fetches the PyMC model constructed by bambi, primarily to bypass verbose calls like self.model.backend.model...
-
-        Returns:
-            pm.Model: The PyMC model established by bambi.
->>>>>>> f7086cc2
-
-        Raises:
-            AttributeError: If the bambi model or the PyMC model doesn't exist.
+
+        Returns
+        -------
+            The PyMC model built by bambi
         """
         return self.model.backend.model
 
-<<<<<<< HEAD
     def set_alias(self, aliases: dict[str, str | dict]):
         """Set parameter aliases.
 
         Sets the aliases according to the dictionary passed to it and rebuild the
         model.
-=======
-    def set_alias(self, aliases: Dict[str, Union[str, Dict]]):
-        """
-        Function Name:
-            set_alias
-
-        Purpose:
-            Assigns aliases based on the provided dictionary and reconstructs the model.
->>>>>>> f7086cc2
-
-        Args:
-            alias (dict): A dictionary specifying the parameter names being aliased and the respective aliases.
-
-        Raises:
-            TypeError: If the provided argument is not a dictionary.
-            KeyError: If a parameter to be aliased doesn't exist in the model.
+
+        Parameters
+        ----------
+        alias
+            A dict specifying the paramter names being aliased and the aliases.
         """
         self.model.set_alias(aliases)
         self.model.build()
 
     # NOTE: can't annotate return type because the graphviz dependency is optional
     def graph(self, formatting="plain", name=None, figsize=None, dpi=300, fmt="png"):
-<<<<<<< HEAD
         """Produce a graphviz Digraph from a built HSSM model.
 
         Requires graphviz, which may be installed most easily with `conda install -c
@@ -570,34 +437,6 @@
             The code is largely copied from
             https://github.com/bambinos/bambi/blob/main/bambi/models.py
             Credit for the code goes to Bambi developers.
-=======
-        """
-        Function Name:
-            graph
-
-        Purpose:
-            Generates a graphviz Digraph from a constructed HSSM model. This function relies on the Graphviz package,
-            which you can install using ``conda install -c conda-forge python-graphviz`` or manually installing the
-            ``graphviz`` binaries and using ``pip install graphviz`` for the Python bindings.
-
-        Args:
-            formatting (str): Defines the type of formatting to be applied. Can either be ``"plain"`` or
-                ``"plain_with_params"``. Defaults to ``"plain"``.
-            name (str): The name of the saved figure. If set to ``None`` (default), no figure is saved.
-            figsize (tuple): Maximum width and height of the figure in inches. If specified, and if the generated
-                drawing exceeds this size, it's uniformly scaled down to fit. Only applicable if ``name`` is specified.
-                Defaults to ``None``.
-            dpi (int): Defines the resolution of the saved figure in dots per inch. Only applicable if ``name`` is specified.
-                Defaults to 300.
-            fmt (str): Specifies the format of the saved figure. Only applicable if ``name`` is specified.
-                Defaults to ``"png"``.
-
-        Returns:
-            A graphviz Digraph object.
-
-        Raises:
-            ImportError: If the graphviz package is not installed.
->>>>>>> f7086cc2
         """
         self.model._check_built()
 
@@ -618,21 +457,7 @@
         return graphviz
 
     def __repr__(self) -> str:
-<<<<<<< HEAD
         """Create a representation of the model."""
-=======
-        """
-        Function Name:
-            __repr__
-
-        Purpose:
-            Creates a representation of the model.
-
-        Returns:
-            str: A string representation of the model.
-        """
-
->>>>>>> f7086cc2
         output = []
 
         output.append("Hierarchical Sequential Sampling Model")
@@ -652,42 +477,21 @@
         return "\r\n".join(output)
 
     def __str__(self) -> str:
-<<<<<<< HEAD
         """Create a string representation of the model."""
         return self.__repr__()
 
     @property
     def traces(self) -> az.InferenceData | pm.Approximation:
         """Return the trace of the model after sampling.
-=======
-        """
-        Function Name:
-            __str__
-
-        Purpose:
-            Creates a string representation of the model.
-
-        Returns:
-            str: A string representation of the model.
-        """
-
-        return self.__repr__()
-
-    @property
-    def traces(self) -> Union[az.InferenceData, pm.Approximation]:
-        """
-        Function Name:
-            traces
-
-        Purpose:
-            Provides the trace of the model after sampling has been conducted.
->>>>>>> f7086cc2
-
-        Returns:
-            az.InferenceData | pm.Approximation: A trace of the model post-sampling.
-
-        Raises:
-            ValueError: If the model hasn't undergone sampling yet.
+
+        Raises
+        ------
+        ValueError
+            If the model has not been sampled yet.
+
+        Returns
+        -------
+            The trace of the model after sampling.
         """
         if not self._inference_obj:
             raise ValueError("Please sample the model first.")
