"""HSSM: Hierarchical Sequential Sampling Models.

A package based on pymc and bambi to perform Bayesian inference for hierarchical
sequential sampling models.

This file defines the entry class HSSM.
"""

import logging
from copy import deepcopy
from inspect import isclass
from os import PathLike
from typing import Any, Callable, Literal, cast

import arviz as az
import bambi as bmb
import matplotlib as mpl
import matplotlib.pyplot as plt
import numpy as np
import pandas as pd
import pymc as pm
import pytensor
import seaborn as sns
import xarray as xr
from bambi.model_components import DistributionalComponent
from bambi.transformations import transformations_namespace

from hssm.defaults import (
    INITVAL_JITTER_SETTINGS,
    INITVAL_SETTINGS,
    LoglikKind,
    MissingDataNetwork,
    SupportedModels,
    missing_data_networks_suffix,
)
from hssm.distribution_utils import (
    assemble_callables,
    make_distribution,
    make_family,
    make_likelihood_callable,
    make_missing_data_callable,
)
from hssm.param import (
    Param,
    _make_default_prior,
)
from hssm.utils import (
    _compute_log_likelihood,
    _get_alias_dict,
    _print_prior,
    _process_param_in_kwargs,
    _rearrange_data,
    _split_array,
)

from . import plotting
from .config import Config, ModelConfig

_logger = logging.getLogger("hssm")


class HSSM:
    """The basic Hierarchical Sequential Sampling Model (HSSM) class.

    Parameters
    ----------
    data
        A pandas DataFrame with the minimum requirements of containing the data with the
        columns "rt" and "response".
    model
        The name of the model to use. Currently supported models are "ddm", "ddm_sdv",
        "full_ddm", "angle", "levy", "ornstein", "weibull", "race_no_bias_angle_4",
        "ddm_seq2_no_bias". If any other string is passed, the model will be considered
        custom, in which case all `model_config`, `loglik`, and `loglik_kind` have to be
        provided by the user.
    choices : optional
        When an `int`, the number of choices that the participants can make. If `2`, the
        choices are [-1, 1] by default. If anything greater than `2`, the choices are
        [0, 1, ..., n_choices - 1] by default. If a `list` is provided, it should be the
        list of choices that the participants can make. Defaults to `2`. If any value
        other than the choices provided is found in the "response" column of the data,
        an error will be raised.
    include : optional
        A list of dictionaries specifying parameter specifications to include in the
        model. If left unspecified, defaults will be used for all parameter
        specifications. Defaults to None.
    model_config : optional
        A dictionary containing the model configuration information. If None is
        provided, defaults will be used if there are any. Defaults to None.
        Fields for this `dict` are usually:

        - `"list_params"`: a list of parameters indicating the parameters of the model.
            The order in which the parameters are specified in this list is important.
            Values for each parameter will be passed to the likelihood function in this
            order.
        - `"backend"`: Only used when `loglik_kind` is `approx_differentiable` and
            an onnx file is supplied for the likelihood approximation network (LAN).
            Valid values are `"jax"` or `"pytensor"`. It determines whether the LAN in
            ONNX should be converted to `"jax"` or `"pytensor"`. If not provided,
            `jax` will be used for maximum performance.
        - `"default_priors"`: A `dict` indicating the default priors for each parameter.
        - `"bounds"`: A `dict` indicating the boundaries for each parameter. In the case
            of LAN, these bounds are training boundaries.
        - `"rv"`: Optional. Can be a `RandomVariable` class containing the user's own
            `rng_fn` function for sampling from the distribution that the user is
            supplying. If not supplied, HSSM will automatically generate a
            `RandomVariable` using the simulator identified by `model` from the
            `ssm_simulators` package. If `model` is not supported in `ssm_simulators`,
            a warning will be raised letting the user know that sampling from the
            `RandomVariable` will result in errors.
        - `"extra_fields"`: Optional. A list of strings indicating the additional
            columns in `data` that will be passed to the likelihood function for
            calculation. This is helpful if the likelihood function depends on data
            other than the observed data and the parameter values.
    loglik : optional
        A likelihood function. Defaults to None. Requirements are:

        1. if `loglik_kind` is `"analytical"` or `"blackbox"`, a pm.Distribution, a
           pytensor Op, or a Python callable can be used. Signatures are:
            - `pm.Distribution`: needs to have parameters specified exactly as listed in
            `list_params`
            - `pytensor.graph.Op` and `Callable`: needs to accept the parameters
            specified exactly as listed in `list_params`
        2. If `loglik_kind` is `"approx_differentiable"`, then in addition to the
            specifications above, a `str` or `Pathlike` can also be used to specify a
            path to an `onnx` file. If a `str` is provided, HSSM will first look locally
            for an `onnx` file. If that is not successful, HSSM will try to download
            that `onnx` file from Hugging Face hub.
        3. It can also be `None`, in which case a default likelihood function will be
            used
    loglik_kind : optional
        A string that specifies the kind of log-likelihood function specified with
        `loglik`. Defaults to `None`. Can be one of the following:

        - `"analytical"`: an analytical (approximation) likelihood function. It is
            differentiable and can be used with samplers that requires differentiation.
        - `"approx_differentiable"`: a likelihood approximation network (LAN) likelihood
            function. It is differentiable and can be used with samplers that requires
            differentiation.
        - `"blackbox"`: a black box likelihood function. It is typically NOT
            differentiable.
        - `None`, in which a default will be used. For `ddm` type of models, the default
            will be `analytical`. For other models supported, it will be
            `approx_differentiable`. If the model is a custom one, a ValueError
            will be raised.
    p_outlier : optional
        The fixed lapse probability or the prior distribution of the lapse probability.
        Defaults to a fixed value of 0.05. When `None`, the lapse probability will not
        be included in estimation.
    lapse : optional
        The lapse distribution. This argument is required only if `p_outlier` is not
        `None`. Defaults to Uniform(0.0, 10.0).
    hierarchical : optional
        If True, and if there is a `participant_id` field in `data`, will by default
        turn any unspecified parameter theta into a regression with
        "theta ~ 1 + (1|participant_id)" and default priors set by `bambi`. Also changes
        default values of `link_settings` and `prior_settings`. Defaults to False.
    link_settings : optional
        An optional string literal that indicates the link functions to use for each
        parameter. Helpful for hierarchical models where sampling might get stuck/
        very slow. Can be one of the following:

        - `"log_logit"`: applies log link functions to positive parameters and
        generalized logit link functions to parameters that have explicit bounds.
        - `None`: unless otherwise specified, the `"identity"` link functions will be
        used.
        The default value is `None`.
    prior_settings : optional
        An optional string literal that indicates the prior distributions to use for
        each parameter. Helpful for hierarchical models where sampling might get stuck/
        very slow. Can be one of the following:

        - `"safe"`: HSSM will scan all parameters in the model and apply safe priors to
        all parameters that do not have explicit bounds.
        - `None`: HSSM will use bambi to provide default priors for all parameters. Not
        recommended when you are using hierarchical models.
        The default value is `"safe"`.
    extra_namespace : optional
        Additional user supplied variables with transformations or data to include in
        the environment where the formula is evaluated. Defaults to `None`.
    missing_data : optional
        Specifies whether the model should handle missing data. Can be a `bool` or a
        `float`. If `False`, and if the `rt` column contains in the data -999.0,
        the model will drop these rows and produce a warning. If `True`, the model will
        treat code -999.0 as missing data. If a `float` is provided, the model will
        treat this value as the missing data value. Defaults to `False`.
    deadline : optional
        Specifies whether the model should handle deadline data. Can be a `bool` or a
        `str`. If `False`, the model will not do nothing even if a deadline column is
        provided. If `True`, the model will treat the `deadline` column as deadline
        data. If a `str` is provided, the model will treat this value as the name of the
        deadline column. Defaults to `False`.
    loglik_missing_data : optional
        A likelihood function for missing data. Please see the `loglik` parameter to see
        how to specify the likelihood function this parameter. If nothing is provided,
        a default likelihood function will be used. This parameter is required only if
        either `missing_data` or `deadline` is not `False`. Defaults to `None`.
    process_initvals : optional
        If `True`, the model will process the initial values. Defaults to `True`.
    initval_jitter : optional
        The jitter value for the initial values. Defaults to `0.01`.
    **kwargs
        Additional arguments passed to the `bmb.Model` object.

    Attributes
    ----------
    data
        A pandas DataFrame with at least two columns of "rt" and "response" indicating
        the response time and responses.
    list_params
        The list of strs of parameter names.
    model_name
        The name of the model.
    loglik:
        The likelihood function or a path to an onnx file.
    loglik_kind:
        The kind of likelihood used.
    model_config
        A dictionary representing the model configuration.
    model_distribution
        The likelihood function of the model in the form of a pm.Distribution subclass.
    family
        A Bambi family object.
    priors
        A dictionary containing the prior distribution of parameters.
    formula
        A string representing the model formula.
    link
        A string or a dictionary representing the link functions for all parameters.
    params
        A list of Param objects representing model parameters.
    initval_jitter
        The jitter value for the initial values.
    """

    def __init__(
        self,
        data: pd.DataFrame,
        model: SupportedModels | str = "ddm",
        choices: int | list[int] = 2,
        include: list[dict | Param] | None = None,
        model_config: ModelConfig | dict | None = None,
        loglik: (
            str | PathLike | Callable | pytensor.graph.Op | type[pm.Distribution] | None
        ) = None,
        loglik_kind: LoglikKind | None = None,
        p_outlier: float | dict | bmb.Prior | None = 0.05,
        lapse: dict | bmb.Prior | None = bmb.Prior("Uniform", lower=0.0, upper=20.0),
        hierarchical: bool = False,
        link_settings: Literal["log_logit"] | None = None,
        prior_settings: Literal["safe"] | None = "safe",
        extra_namespace: dict[str, Any] | None = None,
        missing_data: bool | float = False,
        deadline: bool | str = False,
        loglik_missing_data: (
            str | PathLike | Callable | pytensor.graph.Op | None
        ) = None,
        process_initvals: bool = True,
        initval_jitter: float = INITVAL_JITTER_SETTINGS["jitter_epsilon"],
        **kwargs,
    ):
        self.data = data.copy()
        self._inference_obj: az.InferenceData | None = None
        self._initvals: dict[str, Any] = {}
        self.initval_jitter = initval_jitter
        self._inference_obj_vi: pm.Approximation | None = None
        self._vi_approx = None
        self._map_dict = None
        self.hierarchical = hierarchical

        if self.hierarchical and prior_settings is None:
            prior_settings = "safe"

        self.link_settings = link_settings
        self.prior_settings = prior_settings

        additional_namespace = transformations_namespace.copy()
        if extra_namespace is not None:
            additional_namespace.update(extra_namespace)
        self.additional_namespace = additional_namespace

        # Construct a model_config from defaults
        self.model_config = Config.from_defaults(model, loglik_kind)
        # Update defaults with user-provided config, if any
        if model_config is not None:
            self.model_config.update_config(
                model_config
                if isinstance(model_config, ModelConfig)
                else ModelConfig(**model_config)  # also serves as dict validation
            )

        # Update loglik with user-provided value
        self.model_config.update_loglik(loglik)
        # Ensure that all required fields are valid
        self.model_config.validate()

        # Set up shortcuts so old code will work
        self.response = self.model_config.response
        self.list_params = self.model_config.list_params
        self.model_name = self.model_config.model_name
        self.loglik = self.model_config.loglik
        self.loglik_kind = self.model_config.loglik_kind
        self.extra_fields = self.model_config.extra_fields

        if isinstance(choices, int):
            if choices == 2:
                self.n_choices = 2
                self.choices = [-1, 1]
            elif choices > 2:
                self.n_choices = choices
                self.choices = list(range(choices))
            else:
                raise ValueError("choices must be greater than 1.")
        elif isinstance(choices, list):
            self.n_choices = len(choices)
            self.choices = choices
        else:
            raise ValueError("choices must be an integer or a list of integers.")

        self._pre_check_data_sanity()

        # Go-NoGo
        if isinstance(missing_data, float):
            self.missing_data = True
            self.missing_data_value = missing_data
        else:
            self.missing_data = missing_data
            self.missing_data_value = -999.0

        if isinstance(deadline, str):
            self.deadline = True
            self.deadline_name = deadline
        else:
            self.deadline = deadline
            self.deadline_name = "deadline"

        if (
            not self.missing_data and not self.deadline
        ) and loglik_missing_data is not None:
            raise ValueError(
                "You have specified a loglik_missing_data function, but you have not "
                + "set the missing_data or deadline flag to True."
            )
        self.loglik_missing_data = loglik_missing_data

        # Update data based on missing_data and deadline
        self._handle_missing_data_and_deadline()
        # Set self.missing_data_network based on `missing_data` and `deadline`
        self.missing_data_network = _set_missing_data_and_deadline(
            self.missing_data, self.deadline, self.data
        )

        if self.deadline:
            self.response.append(self.deadline_name)

        # Process lapse distribution
        self.has_lapse = p_outlier is not None and p_outlier != 0
        self._check_lapse(lapse)
        if self.has_lapse and self.list_params[-1] != "p_outlier":
            self.list_params.append("p_outlier")

        # Process kwargs and p_outlier and add them to include
        include, other_kwargs = self._add_kwargs_and_p_outlier_to_include(
            include, kwargs, p_outlier
        )

        # Process parameter specifications include
        processed = self._preprocess_include(include)
        # Process parameter specifications not in include
        self.params = self._preprocess_rest(processed)
        # Find the parent parameter
        self._parent, self._parent_param = self._find_parent()
        assert self._parent_param is not None

        self._override_defaults()
        self._process_all()

        # Get the bambi formula, priors, and link
        self.formula, self.priors, self.link = self._parse_bambi()

        # For parameters that are regression, apply bounds at the likelihood level to
        # ensure that the samples that are out of bounds are discarded (replaced with
        # a large negative value).
        self.bounds = {
            name: param.bounds
            for name, param in self.params.items()
            if param.is_regression and param.bounds is not None
        }

        # Set p_outlier and lapse
        self.p_outlier = self.params.get("p_outlier")
        self.lapse = lapse if self.has_lapse else None

        self._post_check_data_sanity()

        self.model_distribution = self._make_model_distribution()

        self.family = make_family(
            self.model_distribution,
            self.list_params,
            self.link,
            self._parent,
        )

        self.model = bmb.Model(
            self.formula,
            data=self.data,
            family=self.family,
            priors=self.priors,
            extra_namespace=self.additional_namespace,
            **other_kwargs,
        )

        self._aliases = _get_alias_dict(
            self.model, self._parent_param, self.response_c, self.response_str
        )
        self.set_alias(self._aliases)
        self.model.build()
        # _logger.info(self.pymc_model.initial_point())

        if process_initvals:
            self._postprocess_initvals_deterministic(initval_settings=INITVAL_SETTINGS)
        if self.initval_jitter > 0:
            self._jitter_initvals(
                jitter_epsilon=self.initval_jitter,
                vector_only=True,
            )

<<<<<<< HEAD
        # Make sure we reset rvs_to_initial_values --> Only None's
        # Otherwise PyMC barks at us when asking to compute likelihoods
        self.pymc_model.rvs_to_initial_values.update(
            {key_: None for key_ in self.pymc_model.rvs_to_initial_values.keys()}
        )
=======
        _logger.info("Model initialized successfully.")
>>>>>>> 55ae99f9

    def find_MAP(self, **kwargs):
        """Perform Maximum A Posteriori estimation.

        Returns
        -------
        dict
            A dictionary containing the MAP estimates of the model parameters.
        """
        self._map_dict = pm.find_MAP(model=self.pymc_model, **kwargs)
        return self._map_dict

    def sample(
        self,
        sampler: (
            Literal["mcmc", "nuts_numpyro", "nuts_blackjax", "laplace", "vi"] | None
        ) = None,
        init: str | None = None,
        initvals: str | dict | None = None,
        include_response_params: bool = False,
        **kwargs,
    ) -> az.InferenceData | pm.Approximation:
        """Perform sampling using the `fit` method via bambi.Model.

        Parameters
        ----------
        sampler
            The sampler to use. Can be one of "mcmc", "nuts_numpyro",
            "nuts_blackjax", "laplace", or "vi". If using `blackbox` likelihoods,
            this cannot be "nuts_numpyro" or "nuts_blackjax". By default it is None, and
            sampler will automatically be chosen: when the model uses the
            `approx_differentiable` likelihood, and `jax` backend, "nuts_numpyro" will
            be used. Otherwise, "mcmc" (the default PyMC NUTS sampler) will be used.
        init: optional
            Initialization method to use for the sampler. If any of the NUTS samplers
            is used, defaults to `"adapt_diag"`. Otherwise, defaults to `"auto"`.
        initvals: optional
            Pass initial values to the sampler. This can be a dictionary of initial
            values for parameters of the model, or a string "map" to use initialization
            at the MAP estimate. If "map" is used, the MAP estimate will be computed if
            not already attached to the base class from prior call to 'find_MAP`.
        include_response_params: optional
            Include parameters of the response distribution in the output. These usually
            take more space than other parameters as there's one of them per
            observation. Defaults to False.
        kwargs
            Other arguments passed to bmb.Model.fit(). Please see [here]
            (https://bambinos.github.io/bambi/api_reference.html#bambi.models.Model.fit)
            for full documentation.

        Returns
        -------
        az.InferenceData | pm.Approximation
            A reference to the `model.traces` object, which stores the traces of the
            last call to `model.sample()`. `model.traces` is an ArviZ `InferenceData`
            instance if `sampler` is `"mcmc"` (default), `"nuts_numpyro"`,
            `"nuts_blackjax"` or "`laplace"`, or an `Approximation` object if `"vi"`.
        """
        # If initvals are None (default)
        # we skip processing initvals here.
        if initvals is not None:
            if isinstance(initvals, dict):
                kwargs["initvals"] = initvals
            else:
                if isinstance(initvals, str):
                    if initvals == "map":
                        if self._map_dict is None:
                            _logger.info(
                                "initvals='map' but no map"
                                "estimate precomputed. \n"
                                "Running map estimation first..."
                            )
                            self.find_MAP()
                            kwargs["initvals"] = self._map_dict
                        else:
                            kwargs["initvals"] = self._map_dict
                else:
                    raise ValueError(
                        "initvals argument must be a dictionary or 'map'"
                        " to use the MAP estimate."
                    )
        else:
            kwargs["initvals"] = self._initvals
            _logger.info("Using default initvals. \n")

        if sampler is None:
            if (
                self.loglik_kind == "approx_differentiable"
                and self.model_config.backend == "jax"
            ):
                sampler = "nuts_numpyro"
            else:
                sampler = "mcmc"

        supported_samplers = [
            "mcmc",
            "nuts_numpyro",
            "nuts_blackjax",
            "laplace",
        ]  # "vi"]

        if sampler not in supported_samplers:
            if sampler == "vi":
                raise ValueError(
                    "For variational inference, please use the `vi()` method instead."
                )
            raise ValueError(
                f"Unsupported sampler '{sampler}', must be one of {supported_samplers}"
            )

        if self.loglik_kind == "blackbox":
            if sampler in ["nuts_blackjax", "nuts_numpyro"]:
                raise ValueError(
                    f"{sampler} sampler does not work with blackbox likelihoods."
                )

            if "step" not in kwargs:
                kwargs |= {"step": pm.Slice(model=self.pymc_model)}

        if (
            self.loglik_kind == "approx_differentiable"
            and self.model_config.backend == "jax"
            and sampler == "mcmc"
            and kwargs.get("cores", None) != 1
        ):
            _logger.warning(
                "Parallel sampling might not work with `jax` backend and the PyMC NUTS "
                + "sampler on some platforms. Please consider using `nuts_numpyro` or "
                + "`nuts_blackjax` sampler if that is a problem."
            )

        if self._check_extra_fields():
            self._update_extra_fields()

        if init is None:
            if sampler in ["mcmc", "nuts_numpyro", "nuts_blackjax"]:
                init = "adapt_diag"
            else:
                init = "auto"

        # If sampler is finally `numpyro` make sure
        # the jitter argument is set to False
        if sampler == "nuts_numpyro":
            if "nuts_sampler_kwargs" in kwargs:
                if kwargs["nuts_sampler_kwargs"].get("jitter"):
                    _logger.warning(
                        "The jitter argument is set to True. "
                        + "This argument is not supported "
                        + "by the numpyro backend. "
                        + "The jitter argument will be set to False."
                    )
                kwargs["nuts_sampler_kwargs"]["jitter"] = False
            else:
                kwargs["nuts_sampler_kwargs"] = {"jitter": False}

        if self._inference_obj is not None:
            _logger.warning(
                "The model has already been sampled. Overwriting the previous "
                + "inference object. Any previous reference to the inference object "
                + "will still point to the old object."
            )

        if "nuts_sampler" not in kwargs:
            if sampler in ["mcmc", "nuts_numpyro", "nuts_blackjax"]:
                kwargs["nuts_sampler"] = (
                    "pymc" if sampler == "mcmc" else sampler.split("_")[1]
                )

        # Define whether likelihood should be computed
        compute_likelihood = True
        if "idata_kwargs" in kwargs:
            if "log_likelihood" in kwargs["idata_kwargs"]:
                compute_likelihood = kwargs["idata_kwargs"].pop("log_likelihood", True)

        omit_offsets = kwargs.pop("omit_offsets", False)
        self._inference_obj = self.model.fit(
            inference_method=(
                "mcmc"
                if sampler in ["mcmc", "nuts_numpyro", "nuts_blackjax"]
                else sampler
            ),
            init=init,
            include_response_params=include_response_params,
            omit_offsets=omit_offsets,
            **kwargs,
        )

        # Subset data vars in posterior
        if self._inference_obj is not None:
            vars_to_keep = set(
                [var.name for var in getattr(self, "pymc_model").free_RVs]
            ).intersection(set(list(self._inference_obj["posterior"].data_vars.keys())))

            setattr(
                self._inference_obj,
                "posterior",
                self._inference_obj["posterior"][list(vars_to_keep)],
            )

        # Separate out log likelihood computation
        if compute_likelihood:
            self.log_likelihood(self._inference_obj, inplace=True)

        return self.traces

    def vi(
        self,
        method: str = "advi",
        niter: int = 10000,
        draws: int = 1000,
        return_idata: bool = True,
        ignore_mcmc_start_point_defaults=False,
        **vi_kwargs,
    ) -> pm.Approximation | az.InferenceData:
        """Perform Variational Inference.

        Parameters
        ----------
        niter : int
            The number of iterations to run the VI algorithm. Defaults to 3000.
        method : str
            The method to use for VI. Can be one of "advi" or "fullrank_advi", "svgd",
            "asvgd".Defaults to "advi".
        draws : int
            The number of samples to draw from the posterior distribution.
            Defaults to 1000.
        return_idata : bool
            If True, returns an InferenceData object. Otherwise, returns the
            approximation object directly. Defaults to True.

        Returns
        -------
            pm.Approximation or az.InferenceData: The mean field approximation object.
        """
        if self.loglik_kind == "analytical":
            _logger.warning(
                "VI is not recommended for the analytical likelihood,"
                " since gradients can be brittle."
            )
        elif self.loglik_kind == "blackbox":
            raise ValueError(
                "VI is not supported for blackbox likelihoods, "
                " since likelihood gradients are needed!"
            )

        if ("start" not in vi_kwargs) and not ignore_mcmc_start_point_defaults:
            _logger.info("Using MCMC starting point defaults.")
            vi_kwargs["start"] = self._initvals

        # Run variational inference directly from pymc model
        with self.pymc_model:
            self._vi_approx = pm.fit(n=niter, method=method, **vi_kwargs)

        # Sample from the approximate posterior
        if self._vi_approx is not None:
            self._inference_obj_vi = self._vi_approx.sample(draws)

        # Post-processing
        if self._inference_obj_vi is not None:
            vars_to_keep = set(
                [var.name for var in self.pymc_model.free_RVs]
            ).intersection(
                set(list(self._inference_obj_vi["posterior"].data_vars.keys()))
            )

            setattr(
                self._inference_obj_vi,
                "posterior",
                self._inference_obj_vi["posterior"][list(vars_to_keep)],
            )

        # Return the InferenceData object if return_idata is True
        if return_idata:
            return self._inference_obj_vi
        # Otherwise return the appromation object directly
        return self.vi_approx

    def log_likelihood(
        self,
        idata: az.InferenceData | None = None,
        data: pd.DataFrame | None = None,
        inplace: bool = True,
    ) -> az.InferenceData | None:
        """Compute the log likelihood of the model.

        Parameters
        ----------
        idata : optional
            The `InferenceData` object returned by `HSSM.sample()`. If not provided,
        data : optional
            A pandas DataFrame with values for the predictors that are used to obtain
            out-of-sample predictions. If omitted, the original dataset is used.
        inplace : optional
            If `True` will modify idata in-place and append a `log_likelihood` group to
            `idata`. Otherwise, it will return a copy of idata with the predictions
            added, by default True.

        Returns
        -------
        az.InferenceData | None
            InferenceData or None
        """
        if self._inference_obj is None and idata is None:
            raise ValueError(
                "Neither has the model been sampled yet nor"
                + " an idata object has been provided."
            )

        if idata is None:
            idata = self._inference_obj
        return _compute_log_likelihood(self.model, idata, data, inplace)

    def sample_posterior_predictive(
        self,
        idata: az.InferenceData | None = None,
        data: pd.DataFrame | None = None,
        inplace: bool = True,
        include_group_specific: bool = True,
        kind: Literal["response", "response_params"] = "response",
        draws: int | float | list[int] | np.ndarray | None = None,
        safe_mode: bool = True,
    ) -> az.InferenceData | None:
        """Perform posterior predictive sampling from the HSSM model.

        Parameters
        ----------
        idata : optional
            The `InferenceData` object returned by `HSSM.sample()`. If not provided,
            the `InferenceData` from the last time `sample()` is called will be used.
        data : optional
            An optional data frame with values for the predictors that are used to
            obtain out-of-sample predictions. If omitted, the original dataset is used.
        inplace : optional
            If `True` will modify idata in-place and append a `posterior_predictive`
            group to `idata`. Otherwise, it will return a copy of idata with the
            predictions added, by default True.
        include_group_specific : optional
            If `True` will make predictions including the group specific effects.
            Otherwise, predictions are made with common effects only (i.e. group-
            specific are set to zero), by default True.
        kind: optional
            Indicates the type of prediction required. Can be `"response_params"` or
            `"response"`. The first returns draws from the posterior distribution of the
            likelihood parameters, while the latter returns the draws from the posterior
            predictive distribution (i.e. the posterior probability distribution for a
            new observation) in addition to the posterior distribution. Defaults to
            "response_params".
        draws: optional
            The number of samples to draw from the posterior predictive distribution
            from each chain.
            When it's an integer >= 1, the number of samples to be extracted from the
            `draw` dimension. If this integer is larger than the number of posterior
            samples in each chain, all posterior samples will be used
            in posterior predictive sampling. When a float between 0 and 1, the
            proportion of samples from the draw dimension from each chain to be used in
            posterior predictive sampling.. If this proportion is very
            small, at least one sample will be used. When None, all posterior samples
            will be used. Defaults to None.
        safe_mode: bool
            If True, the function will split the draws into chunks of 10 to avoid memory
            issues. Defaults to True.

        Raises
        ------
        ValueError
            If the model has not been sampled yet and idata is not provided.

        Returns
        -------
        az.InferenceData | None
            InferenceData or None
        """
        if idata is None:
            if self._inference_obj is None:
                raise ValueError(
                    "The model has not been sampled yet. "
                    + "Please either provide an idata object or sample the model first."
                )
            idata = self._inference_obj
            _logger.info(
                "idata=None, we use the traces assigned to the HSSM object as idata."
            )

        if idata is not None:
            if "posterior_predictive" in idata.groups():
                del idata["posterior_predictive"]
                _logger.warning(
                    "pre-existing posterior_predictive group deleted from idata. \n"
                )

        if self._check_extra_fields(data):
            self._update_extra_fields(data)

        if isinstance(draws, np.ndarray):
            draws = draws.astype(int)
        elif isinstance(draws, list):
            draws = np.array(draws).astype(int)
        elif isinstance(draws, int | float):
            draws = np.arange(int(draws))
        elif draws is None:
            draws = idata["posterior"].draw.values
        else:
            raise ValueError(
                "draws must be an integer, " + "a list of integers, or a numpy array."
            )

        assert isinstance(draws, np.ndarray)

        # Make a copy of idata, set the `posterior` group to be a random sub-sample
        # of the original (draw dimension gets sub-sampled)

        idata_copy = idata.copy()

        if (draws.shape != idata["posterior"].draw.values.shape) or (
            (draws.shape == idata["posterior"].draw.values.shape)
            and not np.allclose(draws, idata["posterior"].draw.values)
        ):
            # Reassign posterior to sub-sampled version
            setattr(idata_copy, "posterior", idata["posterior"].isel(draw=draws))

        if kind == "response":
            # If we run kind == 'response' we actually run the observation RV
            if safe_mode:
                # safe mode splits the draws into chunks of 10 to avoid
                # memory issues (TODO: Figure out the source of memory issues)
                split_draws = _split_array(
                    idata_copy["posterior"].draw.values, divisor=10
                )

                posterior_predictive_list = []
                for samples_tmp in split_draws:
                    tmp_posterior = idata["posterior"].sel(draw=samples_tmp)
                    setattr(idata_copy, "posterior", tmp_posterior)
                    self.model.predict(
                        idata_copy, kind, data, True, include_group_specific
                    )
                    posterior_predictive_list.append(idata_copy["posterior_predictive"])

                if inplace:
                    idata.add_groups(
                        posterior_predictive=xr.concat(
                            posterior_predictive_list, dim="draw"
                        )
                    )
                    # for inplace, we don't return anything
                    return None
                else:
                    # Reassign original posterior to idata_copy
                    setattr(idata_copy, "posterior", idata["posterior"])
                    # Add new posterior predictive group to idata_copy
                    del idata_copy["posterior_predictive"]
                    idata_copy.add_groups(
                        posterior_predictive=xr.concat(
                            posterior_predictive_list, dim="draw"
                        )
                    )
                    return idata_copy
            else:
                if inplace:
                    # If not safe-mode
                    # We call .predict() directly without any
                    # chunking of data.

                    # .predict() is called on the copy of idata
                    # since we still subsampled (or assigned) the draws
                    self.model.predict(
                        idata_copy, kind, data, True, include_group_specific
                    )

                    # posterior predictive group added to idata
                    idata.add_groups(
                        posterior_predictive=idata_copy["posterior_predictive"]
                    )
                    # don't return anything if inplace
                    return None
                else:
                    # Not safe mode and not inplace
                    # Function acts as very thin wrapper around
                    # .predict(). It just operates on the
                    # idata_copy object
                    return self.model.predict(
                        idata_copy, kind, data, False, include_group_specific
                    )
        elif kind == "response_params":
            # If kind == 'response_params', we don't need to run the RV directly,
            # there shouldn't really be any significant memory issues here,
            # we can simply ignore settings, since the computational overhead
            # should be very small --> nudges user towards good outputs.
            _logger.warning(
                "The kind argument is set to 'mean', but 'draws' argument "
                + "is not None: The draws argument will be ignored!"
            )
            return self.model.predict(
                idata, kind, data, inplace, include_group_specific
            )
        else:
            raise ValueError("`kind` must be either 'response' or 'response_params'.")

    def plot_posterior_predictive(self, **kwargs) -> mpl.axes.Axes | sns.FacetGrid:
        """Produce a posterior predictive plot.

        Equivalent to calling `hssm.plotting.plot_posterior_predictive()` with the
        model. Please see that function for
        [full documentation][hssm.plotting.plot_posterior_predictive].

        Returns
        -------
        mpl.axes.Axes | sns.FacetGrid
            The matplotlib axis or seaborn FacetGrid object containing the plot.
        """
        return plotting.plot_posterior_predictive(self, **kwargs)

    def plot_quantile_probability(self, **kwargs) -> mpl.axes.Axes | sns.FacetGrid:
        """Produce a quantile probability plot.

        Equivalent to calling `hssm.plotting.plot_quantile_probability()` with the
        model. Please see that function for
        [full documentation][hssm.plotting.plot_quantile_probability].

        Returns
        -------
        mpl.axes.Axes | sns.FacetGrid
            The matplotlib axis or seaborn FacetGrid object containing the plot.
        """
        return plotting.plot_quantile_probability(self, **kwargs)

    def sample_prior_predictive(
        self,
        draws: int = 500,
        var_names: str | list[str] | None = None,
        omit_offsets: bool = True,
        random_seed: np.random.Generator | None = None,
    ) -> az.InferenceData:
        """Generate samples from the prior predictive distribution.

        Parameters
        ----------
        draws
            Number of draws to sample from the prior predictive distribution. Defaults
            to 500.
        var_names
            A list of names of variables for which to compute the prior predictive
            distribution. Defaults to ``None`` which means both observed and unobserved
            RVs.
        omit_offsets
            Whether to omit offset terms. Defaults to ``True``.
        random_seed
            Seed for the random number generator.

        Returns
        -------
        az.InferenceData
            ``InferenceData`` object with the groups ``prior``, ``prior_predictive`` and
            ``observed_data``.
        """
        prior_predictive = self.model.prior_predictive(
            draws, var_names, omit_offsets, random_seed
        )

        prior_predictive.add_groups(posterior=prior_predictive.prior)
        self.model.predict(prior_predictive, kind="mean", inplace=True)

        # clean
        setattr(prior_predictive, "prior", prior_predictive["posterior"])
        del prior_predictive["posterior"]

        if self._inference_obj is None:
            self._inference_obj = prior_predictive
        else:
            self._inference_obj.extend(prior_predictive)

        # clean up `rt,response_mean` to `v`
        return self._drop_parent_str_from_idata(idata=self._inference_obj)

    @property
    def pymc_model(self) -> pm.Model:
        """Provide access to the PyMC model.

        Returns
        -------
        pm.Model
            The PyMC model built by bambi
        """
        return self.model.backend.model

    def set_alias(self, aliases: dict[str, str | dict]):
        """Set parameter aliases.

        Sets the aliases according to the dictionary passed to it and rebuild the
        model.

        Parameters
        ----------
        aliases
            A dict specifying the parameter names being aliased and the aliases.
        """
        self.model.set_alias(aliases)
        self.model.build()

    @property
    def response_c(self) -> str:
        """Return the response variable names in c() format."""
        return f"c({', '.join(self.response)})"

    @property
    def response_str(self) -> str:
        """Return the response variable names in string format."""
        return ",".join(self.response)

    # NOTE: can't annotate return type because the graphviz dependency is optional
    def graph(self, formatting="plain", name=None, figsize=None, dpi=300, fmt="png"):
        """Produce a graphviz Digraph from a built HSSM model.

        Requires graphviz, which may be installed most easily with `conda install -c
        conda-forge python-graphviz`. Alternatively, you may install the `graphviz`
        binaries yourself, and then `pip install graphviz` to get the python bindings.
        See http://graphviz.readthedocs.io/en/stable/manual.html for more information.

        Parameters
        ----------
        formatting
            One of `"plain"` or `"plain_with_params"`. Defaults to `"plain"`.
        name
            Name of the figure to save. Defaults to `None`, no figure is saved.
        figsize
            Maximum width and height of figure in inches. Defaults to `None`, the
            figure size is set automatically. If defined and the drawing is larger than
            the given size, the drawing is uniformly scaled down so that it fits within
            the given size.  Only works if `name` is not `None`.
        dpi
            Point per inch of the figure to save.
            Defaults to 300. Only works if `name` is not `None`.
        fmt
            Format of the figure to save.
            Defaults to `"png"`. Only works if `name` is not `None`.

        Returns
        -------
        graphviz.Graph
            The graph
        """
        graph = self.model.graph(formatting, name, figsize, dpi, fmt)

        parent_param = self._parent_param
        if parent_param.is_regression:
            return graph

        # Modify the graph
        # 1. Remove all nodes and edges related to `{parent}_mean`:
        graph.body = [
            item for item in graph.body if f"{parent_param.name}_mean" not in item
        ]
        # 2. Add a new edge from parent to response
        graph.edge(parent_param.name, self.response_str)

        return graph

    def plot_trace(
        self,
        data: az.InferenceData | None = None,
        include_deterministic: bool = False,
        tight_layout: bool = True,
        **kwargs,
    ) -> None:
        """Generate trace plot with ArviZ but with additional convenience features.

        This is a simple wrapper for the az.plot_trace() function. By default, it
        filters out the deterministic values from the plot. Please see the
        [arviz documentation]
        (https://arviz-devs.github.io/arviz/api/generated/arviz.plot_trace.html)
        for additional parameters that can be specified.

        Parameters
        ----------
        data : optional
            An ArviZ InferenceData object. If None, the traces stored in the model will
            be used.
        include_deterministic : optional
            Whether to include deterministic variables in the plot. Defaults to False.
            Note that if include deterministic is set to False and and `var_names` is
            provided, the `var_names` provided will be modified to also exclude the
            deterministic values. If this is not desirable, set
            `include deterministic` to True.
        tight_layout : optional
            Whether to call plt.tight_layout() after plotting. Defaults to True.
        """
        data = data or self.traces
        assert isinstance(
            data, az.InferenceData
        ), "data must be an InferenceData object."

        if not include_deterministic:
            var_names = list(
                set([var.name for var in self.pymc_model.free_RVs]).intersection(
                    set(list(data["posterior"].data_vars.keys()))
                )
            )
            # var_names = self._get_deterministic_var_names(data)
            if var_names:
                if "var_names" in kwargs:
                    if isinstance(kwargs["var_names"], str):
                        if kwargs["var_names"] not in var_names:
                            var_names.append(kwargs["var_names"])
                        kwargs["var_names"] = var_names
                    elif isinstance(kwargs["var_names"], list):
                        kwargs["var_names"] = list(
                            set(var_names) | set(kwargs["var_names"])
                        )
                    elif kwargs["var_names"] is None:
                        kwargs["var_names"] = var_names
                    else:
                        raise ValueError(
                            "`var_names` must be a string, a list of strings"
                            ", or None."
                        )
                else:
                    kwargs["var_names"] = var_names
        az.plot_trace(data, **kwargs)

        if tight_layout:
            plt.tight_layout()

    def summary(
        self,
        data: az.InferenceData | None = None,
        include_deterministic: bool = False,
        **kwargs,
    ) -> pd.DataFrame | xr.Dataset:
        """Produce a summary table with ArviZ but with additional convenience features.

        This is a simple wrapper for the az.summary() function. By default, it
        filters out the deterministic values from the plot. Please see the
        [arviz documentation]
        (https://arviz-devs.github.io/arviz/api/generated/arviz.summary.html)
        for additional parameters that can be specified.

        Parameters
        ----------
        data
            An ArviZ InferenceData object. If None, the traces stored in the model will
            be used.
        include_deterministic : optional
            Whether to include deterministic variables in the plot. Defaults to False.
            Note that if include_deterministic is set to False and and `var_names` is
            provided, the `var_names` provided will be modified to also exclude the
            deterministic values. If this is not desirable, set
            `include_deterministic` to True.

        Returns
        -------
        pd.DataFrame | xr.Dataset
            A pandas DataFrame or xarray Dataset containing the summary statistics.
        """
        data = data or self.traces
        assert isinstance(
            data, az.InferenceData
        ), "data must be an InferenceData object."

        if not include_deterministic:
            var_names = list(
                set([var.name for var in self.pymc_model.free_RVs]).intersection(
                    set(list(data["posterior"].data_vars.keys()))
                )
            )
            # var_names = self._get_deterministic_var_names(data)
            if var_names:
                kwargs["var_names"] = list(set(var_names + kwargs.get("var_names", [])))
        return az.summary(data, **kwargs)

    def initial_point(self, transformed: bool = False) -> dict[str, np.ndarray]:
        """Compute the initial point of the model.

        This is a slightly altered version of pm.initial_point.initial_point().

        Parameters
        ----------
        transformed : bool, optional
            If True, return the initial point in transformed space.

        Returns
        -------
        dict
            A dictionary containing the initial point of the model parameters.
        """
        fn = pm.initial_point.make_initial_point_fn(
            model=self.pymc_model, return_transformed=transformed
        )
        return pm.model.Point(fn(None), model=self.pymc_model)

    def restore_traces(
        self, traces: az.InferenceData | pm.Approximation | str | PathLike
    ) -> None:
        """Restore traces from an InferenceData object or a .netcdf file.

        Parameters
        ----------
        traces
            An InferenceData object or a path to a file containing the traces.
        """
        if isinstance(traces, pm.Approximation):
            self._inference_obj_vi = traces
            return

        if isinstance(traces, (str, PathLike)):
            traces = az.from_netcdf(traces)
        self._inference_obj = cast(az.InferenceData, traces)

    def __repr__(self) -> str:
        """Create a representation of the model."""
        output = []

        output.append("Hierarchical Sequential Sampling Model")
        output.append(f"Model: {self.model_name}")
        output.append("")

        output.append(f"Response variable: {self.response_str}")
        output.append(f"Likelihood: {self.loglik_kind}")
        output.append(f"Observations: {len(self.data)}")
        output.append("")

        output.append("Parameters:")
        output.append("")

        for param in self.params.values():
            if param.name == "p_outlier":
                continue
            output.append(f"{param.name}:")

            component = self.model.components[param.name]

            # Regression case:
            if param.is_regression:
                assert isinstance(component, DistributionalComponent)
                output.append(f"    Formula: {param.formula}")
                output.append("    Priors:")
                intercept_term = component.intercept_term
                if intercept_term is not None:
                    output.append(_print_prior(intercept_term))
                for _, common_term in component.common_terms.items():
                    output.append(_print_prior(common_term))
                for _, group_specific_term in component.group_specific_terms.items():
                    output.append(_print_prior(group_specific_term))
                output.append(f"    Link: {param.link}")
            # None regression case
            else:
                if param.prior is None:
                    prior = (
                        component.intercept_term.prior
                        if param.is_parent
                        else component.prior
                    )
                else:
                    prior = param.prior
                output.append(f"    Prior: {prior}")
            output.append(f"    Explicit bounds: {param.bounds}")
            output.append(
                " (ignored due to link function)"
                if self.link_settings is not None
                else ""
            )

        if self.p_outlier is not None:
            # TODO: Allow regression for self.p_outlier
            # Need to determine what the output should look like
            # and whether p should be hierarchical when self.hierarchical is True.
            assert not self.p_outlier.is_regression
            output.append("")
            output.append(f"Lapse probability: {self.p_outlier.prior}")
            output.append(f"Lapse distribution: {self.lapse}")

        return "\r\n".join(output)

    def __str__(self) -> str:
        """Create a string representation of the model."""
        return self.__repr__()

    @property
    def traces(self) -> az.InferenceData | pm.Approximation:
        """Return the trace of the model after sampling.

        Raises
        ------
        ValueError
            If the model has not been sampled yet.

        Returns
        -------
        az.InferenceData | pm.Approximation
            The trace of the model after the last call to `sample()`.
        """
        if not self._inference_obj:
            raise ValueError("Please sample the model first.")

        return self._inference_obj

    @property
    def vi_idata(self) -> az.InferenceData:
        """Return the variational inference approximation object.

        Raises
        ------
        ValueError
            If the model has not been sampled yet.

        Returns
        -------
        az.InferenceData
            The variational inference approximation object.
        """
        if not self._inference_obj_vi:
            raise ValueError(
                "Please run variational inference first, "
                "no variational posterior attached."
            )

        return self._inference_obj_vi

    @property
    def vi_approx(self) -> pm.Approximation:
        """Return the variational inference approximation object.

        Raises
        ------
        ValueError
            If the model has not been sampled yet.

        Returns
        -------
        pm.Approximation
            The variational inference approximation object.
        """
        if not self._vi_approx:
            raise ValueError(
                "Please run variational inference first, "
                "no variational approximation attached."
            )

        return self._vi_approx

    @property
    def map(self) -> dict:
        """Return the MAP estimates of the model parameters.

        Raises
        ------
        ValueError
            If the model has not been sampled yet.

        Returns
        -------
        dict
            A dictionary containing the MAP estimates of the model parameters.
        """
        if not self._map_dict:
            raise ValueError("Please compute map first.")

        return self._map_dict

    @property
    def initvals(self) -> dict:
        """Return the initial values of the model parameters for sampling.

        Returns
        -------
        dict
            A dictionary containing the initial values of the model parameters.
            This dict serves as the default for initial values, and can be passed
            directly to the `.sample()` function.
        """
        if self._initvals == {}:
            self._initvals = self.initial_point()
        return self._initvals

    def _check_lapse(self, lapse):
        """Determine if p_outlier and lapse is specified correctly."""
        # Basically, avoid situations where only one of them is specified.
        if self.has_lapse and lapse is None:
            raise ValueError(
                "You have specified `p_outlier`. Please also specify `lapse`."
            )
        if lapse is not None and not self.has_lapse:
            _logger.warning(
                "You have specified the `lapse` argument to include a lapse "
                + "distribution, but `p_outlier` is set to either 0 or None. "
                + "Your lapse distribution will be ignored."
            )
        if "p_outlier" in self.list_params and self.list_params[-1] != "p_outlier":
            raise ValueError(
                "Please do not include 'p_outlier' in `list_params`. "
                + "We automatically append it to `list_params` when `p_outlier` "
                + "parameter is not None"
            )

    def _fill_default(self, p: dict | Param, param_name: str) -> dict | Param:
        """Fill parameter specification in include with defaults from config."""
        default_prior, default_bounds = self.model_config.get_defaults(param_name)
        filled_default_bounds = False
        if isinstance(p, dict):
            if p.get("bounds") is None:
                p["bounds"] = default_bounds
                filled_default_bounds = True

            if "formula" not in p and p.get("prior") is None:
                if default_prior is not None:
                    p["prior"] = default_prior
                    if filled_default_bounds:
                        p_param = Param(**p)
                        p_param.do_not_truncate()
                        return p_param
                else:
                    if p["bounds"] is not None:
                        p["prior"] = _make_default_prior(p["bounds"])

        else:
            if not p.bounds:
                p.bounds = default_bounds
                filled_default_bounds = True

            if not p.formula and not p.prior:
                if default_prior is not None:
                    p.prior = default_prior
                    if filled_default_bounds:
                        p.do_not_truncate()
                else:
                    if p.bounds is not None:
                        p.prior = _make_default_prior(p.bounds)

        return p

    def _add_kwargs_and_p_outlier_to_include(
        self, include, kwargs, p_outlier
    ) -> tuple[list, dict]:
        """Process kwargs and p_outlier and add them to include."""
        if include is None:
            include = []
        else:
            include = include.copy()
        params_in_include = [param["name"] for param in include]

        # Process kwargs
        # If any of the keys is found in `list_params` it is a parameter specification
        # We add the parameter specification to `include`, which will be processed later
        # together with other parameter specifications in `include`.
        # Otherwise we create another dict and pass it to `bmb.Model`.
        other_kwargs: dict[Any, Any] = {}
        for k, v in kwargs.items():
            if k in self.list_params:
                if k in params_in_include:
                    raise ValueError(
                        f'Parameter "{k}" is already specified in `include`.'
                    )
                include.append(_process_param_in_kwargs(k, v))
            else:
                other_kwargs |= {k: v}

        # Process p_outliers the same way.
        if self.has_lapse:
            if "p_outlier" in params_in_include:
                raise ValueError(
                    "Please do not specify `p_outlier` in `include`. "
                    + "Please specify it with `p_outlier` instead."
                )
            include.append(_process_param_in_kwargs("p_outlier", p_outlier))

        return include, other_kwargs

    def _preprocess_include(self, include: list[dict | Param]) -> dict[str, Param]:
        """Turn parameter specs in include into Params."""
        result: dict[str, Param] = {}

        for param in include:
            name = param["name"]
            if name is None:
                raise ValueError(
                    "One or more parameters do not have a name. "
                    + "Please ensure that names are specified to all of them."
                )
            if name not in self.list_params:
                raise ValueError(f"{name} is not included in the list of parameters.")
            param_with_default = self._fill_default(param, name)
            result[name] = (
                Param(**param_with_default)
                if isinstance(param_with_default, dict)
                else param_with_default
            )

        return result

    def _preprocess_rest(self, processed: dict[str, Param]) -> dict[str, Param]:
        """Turn parameter specs not in include into Params."""
        not_in_include = {}

        for param_str in self.list_params:
            if param_str not in processed:
                if self.hierarchical:
                    bounds = self.model_config.bounds.get(param_str)
                    param = Param(
                        param_str,
                        formula=f"{param_str} ~ 1 + (1|participant_id)",
                        bounds=bounds,
                    )
                else:
                    prior, bounds = self.model_config.get_defaults(param_str)
                    param = Param(param_str, prior=prior, bounds=bounds)
                    param.do_not_truncate()
                not_in_include[param_str] = param

        processed |= not_in_include
        sorted_params = {}

        for param_name in self.list_params:
            sorted_params[param_name] = processed[param_name]

        return sorted_params

    def _find_parent(self) -> tuple[str, Param]:
        """Find the parent param for the model.

        The first param that has a regression will be set as parent. If none of the
        params is a regression, then the first param will be set as parent.

        Returns
        -------
        str
            The name of the param as string
        Param
            The parent Param object
        """
        for param_str in self.list_params:
            param = self.params[param_str]
            if param.is_regression:
                param.set_parent()
                return param_str, param

        for param_str in self.list_params:
            param = self.params[param_str]
            if not param.is_fixed:
                param.set_parent()
                return param_str, param

        raise ValueError("No valid parent parameter found to be parent.")

    def _override_defaults(self):
        """Override the default priors or links."""
        is_ddm = (
            self.model_name in ["ddm", "ddm_sdv", "ddm_full"]
            and self.loglik_kind != "approx_differentiable"
        )
        for param in self.list_params:
            param_obj = self.params[param]

            if self.link_settings == "log_logit":
                param_obj.override_default_link()
            if self.prior_settings == "safe":
                if is_ddm:
                    param_obj.override_default_priors_ddm(
                        self.data, self.additional_namespace
                    )
                else:
                    param_obj.override_default_priors(
                        self.data, self.additional_namespace
                    )

    def _process_all(self):
        """Process all params."""
        assert self.list_params is not None
        for param in self.list_params:
            self.params[param].convert()

    def _parse_bambi(
        self,
    ) -> tuple[bmb.Formula, dict | None, dict[str, str | bmb.Link] | str]:
        """Retrieve three items that helps with bambi model building.

        Returns
        -------
        tuple
            A tuple containing:
                1. A bmb.Formula object.
                2. A dictionary of priors, if any is specified.
                3. A dictionary of link functions, if any is specified.
        """
        # Handle the edge case where list_params is empty:
        if not self.params:
            return bmb.Formula(f"{self.response_c} ~ 1"), None, "identity"

        parent_formula = None
        other_formulas = []
        priors: dict[str, Any] = {}
        links: dict[str, str | bmb.Link] = {}

        for _, param in self.params.items():
            formula, prior, link = param.parse_bambi()

            assert param.name is not None

            if param.is_parent:
                # parent is not a regression
                if formula is None:
                    parent_formula = f"{self.response_c} ~ 1"
                    if prior is not None:
                        priors |= {param.name: {"Intercept": prior[param.name]}}
                    links |= {param.name: "identity"}
                # parent is a regression
                else:
                    right_side = formula.split(" ~ ")[1]
                    parent_formula = f"{self.response_c} ~ {right_side}"
                    if prior is not None:
                        priors |= {param.name: prior[param.name]}
                    if link is not None:
                        links |= link
            else:
                # non-regression case
                if formula is not None:
                    other_formulas.append(formula)
                if prior is not None:
                    priors |= prior
                if link is not None:
                    links |= link

        assert parent_formula is not None
        result_formula: bmb.Formula = bmb.Formula(parent_formula, *other_formulas)
        result_priors = None if not priors else priors
        result_links: dict | str = "identity" if not links else links

        return result_formula, result_priors, result_links

    def _make_model_distribution(self) -> type[pm.Distribution]:
        """Make a pm.Distribution for the model."""
        ### Logic for different types of likelihoods:
        # -`analytical` and `blackbox`:
        #     loglik should be a `pm.Distribution`` or a Python callable (any arbitrary
        #     function).
        # - `approx_differentiable`:
        #     In addition to `pm.Distribution` and any arbitrary function, it can also
        #     be an str (which we will download from hugging face) or a Pathlike
        #     which we will download and make a distribution.

        # If user has already provided a log-likelihood function as a distribution
        # Use it directly as the distribution
        if isclass(self.loglik) and issubclass(self.loglik, pm.Distribution):
            return self.loglik

        params_is_reg = [
            param.is_vector
            for param_name, param in self.params.items()
            if param_name != "p_outlier"
        ]
        if self.extra_fields is not None:
            params_is_reg += [True for _ in self.extra_fields]

        if self.loglik_kind == "approx_differentiable":
            if self.model_config.backend == "jax":
                likelihood_callable = make_likelihood_callable(
                    loglik=self.loglik,
                    loglik_kind="approx_differentiable",
                    backend="jax",
                    params_is_reg=params_is_reg,
                )
            else:
                likelihood_callable = make_likelihood_callable(
                    loglik=self.loglik,
                    loglik_kind="approx_differentiable",
                    backend=self.model_config.backend,
                )
        else:
            likelihood_callable = make_likelihood_callable(
                loglik=self.loglik,
                loglik_kind=self.loglik_kind,
                backend=self.model_config.backend,
            )

        self.loglik = likelihood_callable

        # Make the callable for missing data
        # And assemble it with the callable for the likelihood
        if self.missing_data_network != MissingDataNetwork.NONE:
            if self.loglik_missing_data is None:
                self.loglik_missing_data = (
                    self.model_name
                    + missing_data_networks_suffix[self.missing_data_network]
                    + ".onnx"
                )
            params_only = self.missing_data_network == MissingDataNetwork.CPN

            if self.model_config.backend != "pytensor":
                missing_data_callable = make_missing_data_callable(
                    self.loglik_missing_data, "jax", params_is_reg, params_only
                )
            else:
                missing_data_callable = make_missing_data_callable(
                    self.loglik_missing_data,
                    self.model_config.backend,
                    None,
                    params_only,
                )

            self.loglik_missing_data = missing_data_callable

            self.loglik = assemble_callables(
                self.loglik,
                self.loglik_missing_data,
                params_only,
                has_deadline=self.deadline,
            )

        self.data = _rearrange_data(self.data)

        return make_distribution(
            rv=self.model_config.rv or self.model_name,
            loglik=self.loglik,
            list_params=self.list_params,
            bounds=self.bounds,
            lapse=self.lapse,
            extra_fields=(
                None
                if not self.extra_fields
                else [deepcopy(self.data[field].values) for field in self.extra_fields]
            ),
        )

    def _check_extra_fields(self, data: pd.DataFrame | None = None) -> bool:
        """Check if every field in self.extra_fields exists in data."""
        if not self.extra_fields:
            return False

        if not data:
            data = self.data

        for field in self.extra_fields:
            if field not in data.columns:
                raise ValueError(f"Field {field} not found in data.")

        return True

    def _update_extra_fields(self, new_data: pd.DataFrame | None = None):
        """Update the extra fields data in self.model_distribution.

        Parameters
        ----------
        new_data
            A DataFrame containing new data for update.
        """
        if not new_data:
            new_data = self.data

        self.model_distribution.extra_fields = [
            new_data[field].values for field in self.extra_fields
        ]

    def _get_deterministic_var_names(self, idata) -> list[str]:
        """Filter out the deterministic variables in var_names."""
        var_names = [
            f"~{param_name}"
            for param_name, param in self.params.items()
            if (param.is_regression)
        ]

        if f"{self._parent}_mean" in idata["posterior"].data_vars:
            var_names.append(f"~{self._parent}_mean")

        # Parent parameters (always regression implicitly)
        # which don't have a formula attached
        # should be dropped from var_names, since the actual
        # parent name shows up as a regression.
        if f"{self._parent}" in idata["posterior"].data_vars:
            if self.params[self._parent].formula is None:
                # Drop from var_names
                var_names = [var for var in var_names if var != f"~{self._parent}"]

        return var_names

    def _drop_parent_str_from_idata(
        self, idata: az.InferenceData | None
    ) -> az.InferenceData:
        """Drop the parent_str variable from an InferenceData object.

        Parameters
        ----------
        idata
            The InferenceData object to be modified.

        Returns
        -------
        xr.Dataset
            The modified InferenceData object.
        """
        if idata is None:
            raise ValueError("Please provide an InferenceData object.")
        else:
            for group in idata.groups():
                if ("rt,response_mean" in idata[group].data_vars) and (
                    self._parent not in idata[group].data_vars
                ):
                    setattr(
                        idata,
                        group,
                        idata[group].rename({"rt,response_mean": self._parent}),
                    )
            return idata

    def _handle_missing_data_and_deadline(self):
        """Handle missing data and deadline."""
        if not self.missing_data and not self.deadline:
            # In the case where missing_data is set to False, we need to drop the
            # cases where rt = na_value
            if pd.isna(self.missing_data_value):
                na_dropped = self.data.dropna(subset=["rt"])
            else:
                na_dropped = self.data.loc[
                    self.data["rt"] != self.missing_data_value, :
                ]

            if len(na_dropped) != len(self.data):
                _logger.warning(
                    "`missing_data` is set to False, "
                    + "but you have missing data in your dataset. "
                    + "Missing data will be dropped."
                )
            self.data = na_dropped

        elif self.missing_data and not self.deadline:
            # In the case where missing_data is set to True, we need to replace the
            # missing data with a specified na_value

            # Create a shallow copy to avoid modifying the original dataframe
            if pd.isna(self.missing_data_value):
                self.data["rt"] = self.data["rt"].fillna(-999.0)
            else:
                self.data["rt"] = self.data["rt"].replace(
                    self.missing_data_value, -999.0
                )

        else:  # deadline = True
            if self.deadline_name not in self.data.columns:
                raise ValueError(
                    "You have specified that your data has deadline, but "
                    + f"`{self.deadline_name}` is not found in your dataset."
                )
            else:
                self.data.loc[:, "rt"] = np.where(
                    self.data["rt"] < self.data[self.deadline_name],
                    self.data["rt"],
                    -999.0,
                )

    def _pre_check_data_sanity(self):
        """Check if the data is clean enough for the model."""
        for field in self.response:
            if field not in self.data.columns:
                raise ValueError(f"Field {field} not found in data.")

        self._check_extra_fields()

        if self.hierarchical:
            if "participant_id" not in self.data.columns:
                raise ValueError(
                    "You have specified that your model is hierarchical, but "
                    + "`participant_id` is not found in your dataset."
                )

    def _post_check_data_sanity(self):
        """Check if the data is clean enough for the model."""
        if self.deadline or self.missing_data:
            if -999.0 not in self.data["rt"].unique():
                raise ValueError(
                    "You have no missing data in your dataset, "
                    + "which is not allowed when `missing_data` or `deadline` is set to"
                    + " True."
                )
            rt_filtered = self.data.rt[self.data.rt != -999.0]
        else:
            rt_filtered = self.data.rt

        if np.any(rt_filtered.isna(), axis=None):
            raise ValueError(
                "You have NaN response times in your dataset, "
                + "which is not allowed."
            )

        if not np.all(rt_filtered >= 0):
            raise ValueError(
                "You have negative response times in your dataset, "
                + "which is not allowed."
            )

        valid_responses = self.data.loc[self.data["rt"] != -999.0, "response"]
        unique_responses = valid_responses.unique().astype(int)

        if np.any(~np.isin(unique_responses, self.choices)):
            invalid_responses = sorted(
                unique_responses[~np.isin(unique_responses, self.choices)]
            )
            raise ValueError(
                f"Invalid responses found in your dataset: {invalid_responses}"
            )

        if len(unique_responses) != self.n_choices:
            missing_responses = sorted(np.setdiff1d(self.choices, unique_responses))
            _logger.warning(
                "You set choices to be %s, but %s are missing from your dataset.",
                self.choices,
                missing_responses,
            )

    def _postprocess_initvals_deterministic(
        self, initval_settings: dict = INITVAL_SETTINGS
    ) -> None:
        """Set initial values for subset of parameters."""
        self._initvals = self.initial_point()
        # Consider case where link functions are set to 'log_logit'
        # or 'None'
        if self.link_settings not in ["log_logit", None]:
            _logger.info(
                "Not preprocessing initial values, "
                + "because none of the two standard link settings are chosen!"
            )
            return None

        # Set initial values for particular parameters
        for name_, starting_value in self.pymc_model.initial_point().items():
            # strip name of `_log__` and `_interval__` suffixes
            name_tmp = name_.replace("_log__", "").replace("_interval__", "")

            # We need to check if the parameter is actually backed by
            # a regression.

            # If not, we don't actually apply a link function to it as per default.
            # Therefore we need to apply the initial value strategy corresponding
            # to 'None' link function.

            # If the user actively supplies a link function, the user
            # should also have supplied an initial value insofar it matters.

            if self.params[self._get_prefix(name_tmp)].is_regression:
                param_link_setting = self.link_settings
            else:
                param_link_setting = None
            if name_tmp in initval_settings[param_link_setting].keys():
                if self._check_if_initval_user_supplied(name_tmp):
                    _logger.info(
                        "User supplied initial value detected for %s, \n"
                        " skipping overwrite with default value.",
                        name_tmp,
                    )
                    continue

                # Apply specific settings from initval_settings dictionary
                dtype = self._initvals[name_tmp].dtype
                self._initvals[name_tmp] = np.array(
                    initval_settings[param_link_setting][name_tmp]
                ).astype(dtype)

    def _get_prefix(self, name_str: str) -> str:
        """Get parameters wise link setting function from parameter prefix."""
        # `p_outlier` is the only basic parameter floating around that has
        # an underscore in it's name.
        # We need to handle it separately. (Renaming might be better...)
        if "_" in name_str:
            if "p_outlier" not in name_str:
                name_str_prefix = name_str.split("_")[0]
            else:
                name_str_prefix = "p_outlier"
        else:
            name_str_prefix = name_str
        return name_str_prefix

    def _check_if_initval_user_supplied(
        self,
        name_str: str,
        return_value: bool = False,
    ) -> bool | float | int | np.ndarray | None:
        """Check if initial value is user-supplied."""
        # The function assumes that the name_str is either raw parameter name
        # or `paramname_Intercept`, because we only really provide special default
        # initial values for those types of parameters

        # `p_outlier` is the only basic parameter floating around that has
        # an underscore in it's name.
        # We need to handle it separately. (Renaming might be better...)
        if "_" in name_str:
            if "p_outlier" not in name_str:
                name_str_prefix = name_str.split("_")[0]
                # name_str_suffix = "".join(name_str.split("_")[1:])
                name_str_suffix = name_str[len(name_str_prefix + "_") :]
            else:
                name_str_prefix = "p_outlier"
                if name_str == "p_outlier":
                    name_str_suffix = ""
                else:
                    # name_str_suffix = "".join(name_str.split("_")[2:])
                    name_str_suffix = name_str[len("p_outlier_") :]
        else:
            name_str_prefix = name_str
            name_str_suffix = ""

        if isinstance(self.priors, dict):
            tmp_param = name_str_prefix
            if tmp_param == self._parent:
                # If the parameter was parent it is automatically treated as a
                # regression.
                if not name_str_suffix:
                    # No suffix --> Intercept
                    if "initval" in self.priors[tmp_param]["Intercept"].args:
                        if return_value:
                            return self.priors[tmp_param]["Intercept"].args["initval"]
                        else:
                            return True
                    else:
                        if return_value:
                            return None
                        else:
                            return False
                else:
                    # If the parameter has a suffix --> use it
                    if "initval" in self.priors[tmp_param][name_str_suffix].args:
                        if return_value:
                            return self.priors[tmp_param][name_str_suffix].args[
                                "initval"
                            ]
                        else:
                            return True
                    else:
                        if return_value:
                            return None
                        else:
                            return False
            else:
                # If the parameter is not a parent, it is treated as a regression
                # only when actively specified as such.
                if not name_str_suffix:
                    # If no suffix --> treat as basic parameter.
                    if "initval" in self.priors[tmp_param].args:
                        if return_value:
                            return self.priors[tmp_param].args["initval"]
                        else:
                            return True
                    else:
                        if return_value:
                            return None
                        else:
                            return False
                else:
                    # If suffix --> treat as regression and use suffix
                    if "initval" in self.priors[tmp_param][name_str_suffix].args:
                        if return_value:
                            return self.priors[tmp_param][name_str_suffix].args[
                                "initval"
                            ]
                        else:
                            return True
                    else:
                        if return_value:
                            return None
                        else:
                            return False
        else:
            raise ValueError("`priors` should be a dictionary.")

    def _jitter_initvals(
        self, jitter_epsilon: float = 0.01, vector_only: bool = False
    ) -> None:
        """Apply controlled jitter to initial values."""
        if vector_only:
            self.__jitter_initvals_vector_only(jitter_epsilon)
        else:
            self.__jitter_initvals_all(jitter_epsilon)

    def __jitter_initvals_vector_only(self, jitter_epsilon: float) -> None:
        # Note: Calling our initial point function here
        # --> operate on untransformed variables
        initial_point_dict = self.initvals
        for name_, starting_value in initial_point_dict.items():
            name_tmp = name_.replace("_log__", "").replace("_interval__", "")
            if starting_value.ndim != 0 and starting_value.shape[0] != 1:
                starting_value_tmp = starting_value + np.random.uniform(
                    -jitter_epsilon, jitter_epsilon, starting_value.shape
                ).astype(np.float32)

                # Note: self._initvals shouldn't be None when this is called
                dtype = self._initvals[name_tmp].dtype
                self._initvals[name_tmp] = np.array(starting_value_tmp).astype(dtype)

    def __jitter_initvals_all(self, jitter_epsilon: float) -> None:
        # Note: Calling our initial point function here
        # --> operate on untransformed variables
        initial_point_dict = self.initvals
        # initial_point_dict = self.pymc_model.initial_point()
        for name_, starting_value in initial_point_dict.items():
            name_tmp = name_.replace("_log__", "").replace("_interval__", "")
            starting_value_tmp = starting_value + np.random.uniform(
                -jitter_epsilon, jitter_epsilon, starting_value.shape
            ).astype(np.float32)

            dtype = self.initvals[name_tmp].dtype
            self._initvals[name_tmp] = np.array(starting_value_tmp).astype(dtype)


def _set_missing_data_and_deadline(
    missing_data: bool, deadline: bool, data: pd.DataFrame
) -> MissingDataNetwork:
    """Set missing data and deadline."""
    if not missing_data and not deadline:
        return MissingDataNetwork.NONE

    if missing_data and not deadline:
        network = MissingDataNetwork.CPN
    elif not missing_data and deadline:
        network = MissingDataNetwork.OPN
    else:
        network = MissingDataNetwork.GONOGO

    if np.all(data["rt"] == -999.0):
        if network == MissingDataNetwork.CPN:
            raise ValueError(
                "`missing_data` is set to True, but you have no missing data in your "
                + "dataset."
            )
        elif network == MissingDataNetwork.OPN:
            raise ValueError(
                "`deadline` is set to True, but you have no rts exceeding the deadline."
            )
        else:
            raise ValueError(
                "`missing_data` and `deadline` are both set to True, but you have no "
                + "missing data and/or no rts exceeding the deadline."
            )

    return network<|MERGE_RESOLUTION|>--- conflicted
+++ resolved
@@ -426,15 +426,12 @@
                 vector_only=True,
             )
 
-<<<<<<< HEAD
         # Make sure we reset rvs_to_initial_values --> Only None's
         # Otherwise PyMC barks at us when asking to compute likelihoods
         self.pymc_model.rvs_to_initial_values.update(
             {key_: None for key_ in self.pymc_model.rvs_to_initial_values.keys()}
         )
-=======
         _logger.info("Model initialized successfully.")
->>>>>>> 55ae99f9
 
     def find_MAP(self, **kwargs):
         """Perform Maximum A Posteriori estimation.
