"""HSSM: Hierarchical Sequential Sampling Models.

A package based on pymc and bambi to perform Bayesian inference for hierarchical
sequential sampling models.

This file defines the entry class HSSM.
"""

from __future__ import annotations

from inspect import isclass
from pathlib import Path

from typing import TYPE_CHECKING, Any, cast, Callable, Iterable, Literal

import bambi as bmb
import numpy as np
import pymc as pm
from numpy.typing import ArrayLike
from pytensor.graph.op import Op

from hssm import wfpt
from hssm.utils import (
    HSSMModelGraph,
    Param,
    _parse_bambi,
<<<<<<< HEAD
    download_hf,
    get_alias_dict,
    merge_dicts,
)
from hssm.wfpt.config import (
    Config,
    LoglikKind,
    SupportedModels,
    default_model_config,
    default_params,
)
=======
    get_alias_dict,
    merge_dicts,
    download_hf,
)
from hssm.wfpt.config import Config, SupportedModels, default_model_config
>>>>>>> 7ae229a6

if TYPE_CHECKING:
    import arviz as az
    import pandas as pd
    import pytensor
    from os import PathLike

LogLikeFunc = Callable[..., ArrayLike]


class HSSM:
    """The Hierarchical Sequential Sampling Model (HSSM) class.

    Parameters
    ----------
    data
        A pandas DataFrame with the minimum requirements of containing the data with the
        columns "rt" and "response".
    model
        The name of the model to use. Currently supported models are "ddm", "ddm_sdv",
        "angle", "levy", "ornstein", "weibull", "race_no_bias_angle_4",
        "ddm_seq2_no_bias". If any other string is passed, the model will be considered
        custom, in which case all `model_config`, `loglik`, and `loglik_kind` have to be
        provided by the user.
    include, optional
        A list of dictionaries specifying parameter specifications to include in the
        model. If left unspecified, defaults will be used for all parameter
        specifications. Defaults to None.
    model_config, optional
        A dictionary containing the model configuration information. If None is
        provided, defaults will be used if there are any. Defaults to None.
        Fields for this `dict` are usually:
        - `"list_params"`: a list of parameters indicating the parameters of the model.
            The order in which the parameters are specified in this list is important.
            Values for each parameter will be passed to the likelihood function in this
            order.
        - `"backend"`: Only used when `loglik_kind` is `approxi_differentiable` and
            an onnx file is supplied for the likelihood approximation network (LAN).
            Valid values are `"jax"` or `"pytensor"`. It determines whether the LAN in
            ONNX should be converted to `"jax"` or `"pytensor"`. If not provideded,
            `jax` will be used for maximum performance.
        - `"default_priors"`: A `dict` indicating the default priors for each parameter.
        - `"bounds"`: A `dict` indicating the boundaries for each parameter. In the case
            of LAN, these bounds are training boundaries.
    loglik, optional
        A likelihood function. Defaults to None. Requirements are:
        1. if `loglik_kind` is `"analytical"` or `"blackbox"`, a pm.Distribution, a
           pytensor Op, or a Python callable can be used. Signatures are:
            - `pm.Distribution`: needs to have parameters specified exactly as listed in
            `list_params`
            - `pytensor.graph.Op` and `Callable`: needs to accept the parameters
            specified exactly as listed in `list_params`
        2. If `loglik_kind` is `"approx_differentiable"`, then in addition to the
            specifications above, a `str` or `Pathlike` can also be used to specify a
            path to an `onnx` file. If a `str` is provided, HSSM will first look locally
            for an `onnx` file. If that is not successful, HSSM will try to download
            that `onnx` file from Hugging Face hub.
        3. It can also be `None`, in which case a default likelihood function will be
            used
    loglik_kind, optional
        A string that specifies the kind of log-likelihood function specified with
        `loglik`. Defaults to `None`. Can be one of the following:
        - `"analytical"`: an analytical (approximation) likelihood function. It is
            differentiable and can be used with samplers that requires differentiation.
        - `"approx_differentiable"`: a likelihood approximation network (LAN) likelihood
            function. It is differentiable and can be used with samplers that requires
            differentiation.
        - `"blackbox"`: a black box likelihood function. It is typically NOT
            differentiable.
        - `None`, in which a default will be used. For `ddm` type of models, the default
            will be `analytical`. For other models supported, it will be
            `approx_differentiable`. If the model is a custom one, a ValueError
            will be raised.
    **kwargs
        Additional arguments passed to the `bmb.Model` object.

    Attributes
    ----------
    data
        A pandas DataFrame with at least two columns of "rt" and "response" indicating
        the response time and responses.
    list_params
        The list of strs of parameter names.
    model_name
        The name of the model.
    loglik:
        The likelihood function or a path to an onnx file.
    loglik_kind:
        The kind of likelihood used.
    model_config
        A dictionary representing the model configuration.
    model_distribution
        The likelihood function of the model in the form of a pm.Distribution subclass.
    family
        A Bambi family object.
    priors
        A dictionary containing the prior distribution of parameters.
    formula
        A string representing the model formula.
    link
        A string or a dictionary representing the link functions for all parameters.
    params
        A list of Param objects representing model parameters.

    Methods
    -------
    sample
        A method to sample posterior distributions.
    sample_posterior_predictive
        A method to produce posterior predictive samples.
    set_alias
        Sets the alias for a paramter.
    graph
        Plot the model with PyMC's built-in graph function.
    """

    def __init__(
        self,
        data: pd.DataFrame,
        model: SupportedModels | str = "ddm",
        include: list[dict] | None = None,
        model_config: Config | None = None,
        loglik: str | PathLike | LogLikeFunc | pytensor.graph.Op | None = None,
        loglik_kind: LoglikKind | None = None,
        **kwargs,
    ):
        self.data = data
        self._inference_obj = None

        if loglik_kind is None:
            if model not in default_model_config:
                raise ValueError(
                    "When using a custom model, please provide a `loglik_kind.`"
                )
            # Setting loglik_kind to be the first of analytical or
            # approx_differentiable
            for kind in ["analytical", "approx_differentiable", "blackbox"]:
                model = cast(SupportedModels, model)
                if kind in default_model_config[model]:
                    kind = cast(LoglikKind, kind)
                    loglik_kind = kind
                    break
            if loglik_kind is None:
                raise ValueError(
                    "No default model_config is found. Please provide a `loglik_kind."
                )
        else:
            if loglik_kind not in [
                "analytical",
                "approx_differentiable",
                "blackbox",
            ]:
                raise ValueError(
                    "'loglike_kind', when provided, must be one of "
                    + '"analytical", "approx_differentiable", "blackbox".'
                )

        self.loglik_kind = loglik_kind
        self.model_name = model

        # Check if model has default config
        if _model_has_default(self.model_name, self.loglik_kind):
            model = cast(SupportedModels, model)
            default_config = default_model_config[model][loglik_kind]

            self.model_config = (
                default_config
                if model_config is None
                else merge_dicts(default_config, model_config)
            )
            self.loglik = self.model_config["loglik"] if loglik is None else loglik
            self.list_params = default_params[model]
        else:
            # If there is no default, we require a log-likelihood
            if loglik is None:
                raise ValueError("Please provide a valid `loglik`.")
            self.loglik = loglik

            if model not in default_model_config:
                # For custom models, require model_config
                if model_config is None:
                    raise ValueError(
                        "For custom models, please provide a valid `model_config`."
                    )
                if "list_params" not in model_config:
                    raise ValueError(
                        "For custom models, please provide `list_params` in "
                        + "`model_config`."
                    )
                self.model_config = model_config
                self.list_params = model_config["list_params"]
            else:
                # For supported models without configs,
                # We don't require a model_config (because list_params is known)
                model = cast(SupportedModels, model)
                self.model_config = {} if model_config is None else model_config
                self.list_params = default_params[model]

        self._parent = self.list_params[0]

        if include is None:
            include = []
        params_in_include = [param["name"] for param in include]

        # Process kwargs
        # If any of the keys is found in `list_params` it is a parameter specification
        # We add the parameter specification to `include`, which will be processed later
        # together with other parameter specifications in `include`.
        # Otherwise we create another dict and pass it to `bmb.Model`.
        other_kwargs: dict[Any, Any] = {}
        for k, v in kwargs.items():
            if k in self.list_params:
                if k in params_in_include:
                    raise ValueError(
                        f'Parameter "{k}" is already specified in `include`.'
                    )

                if isinstance(v, (int, float, bmb.Prior)):
                    include.append({"name": k, "prior": v})
                elif isinstance(v, dict):
                    include.append(v | {"name": k})
                else:
                    raise ValueError(
                        f"Parameter {k} must be a float, a dict, or a bmb.Prior object."
                    )
            else:
                other_kwargs |= {k: v}

        self.params, self.formula, self.priors, self.link = self._transform_params(
            include, self.model_config
        )

        for param in self.params:
            if param.name == self._parent:
                self._parent_param = param
                break

        assert self._parent_param is not None

        params_is_reg = [param.is_regression for param in self.params]

        ### Logic for different types of likelihoods:
        # -`analytical`` and `blackbox`:
        #     loglik should be a `pm.Distribution`` or a Python callable (any arbirary
        #     function).
        # - `approx_differentiable`:
        #     In addition to `pm.Distribution` and any arbitrary function, it can also
        #     be an str (which we will download from hugging face) or a Pathlike
        #     which we will download and make a distribution.

        # If user has already provided a log-likelihood function as a distribution
        # Use it directly as the distribution
        if isclass(self.loglik) and issubclass(self.loglik, pm.Distribution):
            self.model_distribution = self.loglik
        # If the user has provided an Op
        # Wrap it around with a distribution
        elif isinstance(self.loglik, Op):
            self.model_distribution = wfpt.make_distribution(
                self.model_name, loglik=self.loglik, list_params=self.list_params
            )  # type: ignore
        # If the user has provided a callable (an arbitrary likelihood function)
        # Wrap it in an Op and create the distribution:
        elif callable(self.loglik):
            self.loglik = wfpt.make_blackbox_ops(self.loglik)
            self.model_distribution = wfpt.make_distribution(
                self.model_name, loglik=self.loglik, list_params=self.list_params
            )  # type: ignore
        # All other situations
        else:
<<<<<<< HEAD
            if self.loglik_kind != "approx_differentiable":
=======
            # If not, in the case of "approx_differentiable"
            if self.model_config["loglik_kind"] == "approx_differentiable":
                # Check if a loglik is provided.
                if (
                    "loglik" not in self.model_config
                    or self.model_config["loglik"] is None
                ):
                    raise ValueError(
                        "Please provide either a path to an onnx file for the log "
                        + "likelihood or a log-likelihood function."
                    )

                self.model_distribution = wfpt.make_lan_distribution(
                    model_name=self.model_name,
                    model=self.model_config["loglik"],
                    list_params=self.list_params,
                    backend=self.model_config["backend"],
                    params_is_reg=params_is_reg,
                )
            else:
>>>>>>> 7ae229a6
                raise ValueError(
                    "You set `loglik_kind` to `approx_differentiable "
                    + "but did not provide a pm.Distribution, an Op, or a callable "
                    + "as `loglik`."
                )
            if isinstance(self.loglik, str):
                if not Path(self.loglik).exists():
                    self.loglik = download_hf(self.loglik)

            self.model_distribution = wfpt.make_lan_distribution(
                self.model_name,
                model=self.loglik,
                list_params=self.list_params,
                backend=self.model_config.get("backend", "jax"),
                params_is_reg=params_is_reg,
            )

        assert self.model_distribution is not None

        self.likelihood = bmb.Likelihood(
            self.loglik_kind,
            params=self.list_params,
            parent=self._parent,
            dist=self.model_distribution,
        )

        self.family = SSMFamily(
            self.loglik_kind, likelihood=self.likelihood, link=self.link
        )

        self.model = bmb.Model(
            self.formula, data, family=self.family, priors=self.priors, **other_kwargs
        )

        self._aliases = get_alias_dict(self.model, self._parent_param)
        self.set_alias(self._aliases)

    def _transform_params(
        self, include: list[dict] | None, model_config: Config
    ) -> tuple[list[Param], bmb.Formula, dict | None, dict[str, str | bmb.Link] | str]:
        """Transform parameters.

        Transforms a list of dictionaries containing parameter information into a
        list of Param objects. This function creates a formula, priors,and a link for
        the Bambi package based on the parameters.

        Parameters
        ----------
        include
            A list of dictionaries containing information about the parameters.
        model
            A string that indicates the type of the model.
        model_config
            A dict for the configuration for the model.

        Returns
        -------
            A tuple of 4 items, the latter 3 are for creating the bambi model.
            - A list of the same length as self.list_params containing Param objects.
            - A bmb.formula object.
            - An optional dict containing prior information for Bambi.
            - An optional dict of link functions for Bambi.
        """
        processed = []
        params = []
        if include:
            for param_dict in include:
                name = param_dict["name"]
                processed.append(name)
                param = _create_param(
                    param_dict, model_config, is_parent=name == self._parent
                )
                params.append(param)

        for param_str in self.list_params:
            if param_str not in processed:
                param = _create_param(
                    param_str, model_config, is_parent=param_str == self._parent
                )
                params.append(param)

        if len(params) != len(self.list_params):
            raise ValueError("Please provide a correct set of priors")

        return params, *_parse_bambi(params)

    def sample(
        self,
        sampler: Literal[
            "mcmc", "nuts_numpyro", "nuts_blackjax", "laplace", "vi"
        ] = "mcmc",
        step: Callable | Iterable[Callable] | None = None,
        **kwargs,
    ) -> az.InferenceData | pm.Approximation:
        """Perform sampling using the `fit` method via bambi.Model.

        Parameters
        ----------
        sampler
            The sampler to use. Can be either "mcmc" (default), "nuts_numpyro",
            "nuts_blackjax", "laplace", or "vi".
        step
            A step function or collection of functions. If there are variables without
            step methods, step methods for those variables will be assigned
            automatically. By default the NUTS step method will be used, if appropriate
            to the model.
        kwargs
            Other arguments passed to bmb.Model.fit().

        Returns
        -------
            An ArviZ `InferenceData` instance if inference_method is `"mcmc"`
            (default), "nuts_numpyro", "nuts_blackjax" or "laplace". An `Approximation`
            object if `"vi"`.
        """
        supported_samplers = ["mcmc", "nuts_numpyro", "nuts_blackjax", "laplace", "vi"]

        if sampler not in supported_samplers:
            raise ValueError(
                f"Unsupported sampler '{sampler}', must be one of {supported_samplers}"
            )

        if self.loglik_kind == "blackbox" and step is None:
            step = pm.Slice()

        self._inference_obj = self.model.fit(
            inference_method=sampler, step=step, **kwargs
        )

        return self.traces

    def sample_posterior_predictive(
        self,
        idata: az.InferenceData | None = None,
        data: pd.DataFrame | None = None,
        inplace: bool = True,
        include_group_specific: bool = True,
        kind: Literal["pps", "mean"] = "pps",
    ) -> az.InferenceData | None:
        """Perform posterior predictive sampling from the HSSM model.

        Parameters
        ----------
        idata, optional
            The `InferenceData` object returned by `HSSM.sample()`. If not provided,
            the `InferenceData` from the last time `sample()` is called will be used.
        data, optional
            An optional data frame with values for the predictors that are used to
            obtain out-of-sample predictions. If omitted, the original dataset is used.
        inplace, optional
            If `True` will modify idata in-place and append a `posterior_predictive`
            group to `idata`. Otherwise, it will return a copy of idata with the
            predictions added, by default True.
        include_group_specific, optional
            If `True` will make predictions including the group specific effects.
            Otherwise, predictions are made with common effects only (i.e. group-
            specific are set to zero), by default True.
        kind
            Indicates the type of prediction required. Can be `"mean"` or `"pps"`. The
            first returns draws from the posterior distribution of the mean, while the
            latter returns the draws from the posterior predictive distribution
            (i.e. the posterior probability distribution for a new observation).
            Defaults to `"pps"`.

        Raises
        ------
        ValueError
            If the model has not been sampled yet and idata is not provided.

        Returns
        -------
            InferenceData or None
        """
        if idata is None:
            if self._inference_obj is None:
                raise ValueError(
                    "The model has not been sampled yet. "
                    + "Please either provide an idata object or sample the model first."
                )
            idata = self._inference_obj
        return self.model.predict(idata, kind, data, inplace, include_group_specific)

    @property
    def pymc_model(self) -> pm.Model:
        """Provide access to the PyMC model.

        Returns
        -------
            The PyMC model built by bambi
        """
        return self.model.backend.model

    def set_alias(self, aliases: dict[str, str | dict]):
        """Set parameter aliases.

        Sets the aliases according to the dictionary passed to it and rebuild the
        model.

        Parameters
        ----------
        alias
            A dict specifying the paramter names being aliased and the aliases.
        """
        self.model.set_alias(aliases)
        self.model.build()

    # NOTE: can't annotate return type because the graphviz dependency is
    # optional
    def graph(self, formatting="plain", name=None, figsize=None, dpi=300, fmt="png"):
        """Produce a graphviz Digraph from a built HSSM model.

        Requires graphviz, which may be installed most easily with `conda install -c
        conda-forge python-graphviz`. Alternatively, you may install the `graphviz`
        binaries yourself, and then `pip install graphviz` to get the python bindings.
        See http://graphviz.readthedocs.io/en/stable/manual.html for more information.

        Parameters
        ----------
        formatting
            One of `"plain"` or `"plain_with_params"`. Defaults to `"plain"`.
        name
            Name of the figure to save. Defaults to `None`, no figure is saved.
        figsize
            Maximum width and height of figure in inches. Defaults to `None`, the
            figure size is set automatically. If defined and the drawing is larger than
            the given size, the drawing is uniformly scaled down so that it fits within
            the given size.  Only works if `name` is not `None`.
        dpi
            Point per inch of the figure to save.
            Defaults to 300. Only works if `name` is not `None`.
        fmt
            Format of the figure to save.
            Defaults to `"png"`. Only works if `name` is not `None`.

        Returns
        -------
            The graph

        Note
        ----
            The code is largely copied from
            https://github.com/bambinos/bambi/blob/main/bambi/models.py
            Credit for the code goes to Bambi developers.
        """
        self.model._check_built()

        graphviz = HSSMModelGraph(
            model=self.pymc_model, parent=self._parent_param
        ).make_graph(formatting=formatting)

        width, height = (None, None) if figsize is None else figsize

        if name is not None:
            graphviz_ = graphviz.copy()
            graphviz_.graph_attr.update(size=f"{width},{height}!")
            graphviz_.graph_attr.update(dpi=str(dpi))
            graphviz_.render(filename=name, format=fmt, cleanup=True)

            return graphviz_

        return graphviz

    def __repr__(self) -> str:
        """Create a representation of the model."""
        output = []

        output.append("Hierarchical Sequential Sampling Model")
        output.append(f"Model: {self.model_name}")
        output.append("")

        output.append("Response variable: rt,response")
        output.append(f"Observations: {len(self.data)}")
        output.append("")

        output.append("Parameters:")
        output.append("")

        for param in self.params:
            output.append(str(param))

        return "\r\n".join(output)

    def __str__(self) -> str:
        """Create a string representation of the model."""
        return self.__repr__()

    @property
    def traces(self) -> az.InferenceData | pm.Approximation:
        """Return the trace of the model after sampling.

        Raises
        ------
        ValueError
            If the model has not been sampled yet.

        Returns
        -------
            The trace of the model after sampling.
        """
        if not self._inference_obj:
            raise ValueError("Please sample the model first.")

        return self._inference_obj


class SSMFamily(bmb.Family):
    """Extends bmb.Family to get around the dimensionality mismatch."""

    def create_extra_pps_coord(self):
        """Create an extra dimension."""
        return np.arange(2)


def _model_has_default(model: SupportedModels | str, loglik_kind: LoglikKind) -> bool:
    """Determine if the specified model has default configs.

    Also checks if `model` and `loglik_kind` are valid.

    Parameters
    ----------
    model
        User-specified model type.
    loglik_kind
        User-specified likelihood kind.

    Returns
    -------
        Whether the model is supported.
    """
    if model not in default_model_config:
        return False

    model = cast(SupportedModels, model)
    return loglik_kind in default_model_config[model]


def _create_param(param: str | dict, model_config: dict, is_parent: bool) -> Param:
    """Create a Param object.

    Parameters
    ----------
    param
        A dict or str containing parameter settings.
    model_config
        A dict containing the config for the model.
    is_parent
        Indicates whether this current param is a parent in bambi.

    Returns
    -------
        A Param object with info form param and model_config injected.
    """
    if isinstance(param, dict):
        name = param["name"]
        bounds = (
            model_config["bounds"].get(name, None) if "bounds" in model_config else None
        )
        if "prior" not in param or param["prior"] is None:
            if (
                "default_priors" in model_config
                and name in model_config["default_priors"]
            ):
                param["prior"] = model_config["default_priors"][name]
        return Param(bounds=bounds, is_parent=is_parent, **param)

    bounds = (
        model_config["bounds"].get(param, None) if "bounds" in model_config else None
    )
    prior = (
        model_config["default_priors"].get(param, None)
        if "default_priors" in model_config
        else None
    )
    return Param(
        name=param,
        prior=prior,
        bounds=bounds,
        is_parent=is_parent,
    )<|MERGE_RESOLUTION|>--- conflicted
+++ resolved
@@ -6,49 +6,31 @@
 This file defines the entry class HSSM.
 """
 
+
 from __future__ import annotations
 
-from inspect import isclass
-from pathlib import Path
-
-from typing import TYPE_CHECKING, Any, cast, Callable, Iterable, Literal
+from typing import TYPE_CHECKING, Any, Callable, Literal
 
 import bambi as bmb
 import numpy as np
 import pymc as pm
 from numpy.typing import ArrayLike
-from pytensor.graph.op import Op
 
 from hssm import wfpt
 from hssm.utils import (
     HSSMModelGraph,
     Param,
     _parse_bambi,
-<<<<<<< HEAD
-    download_hf,
-    get_alias_dict,
-    merge_dicts,
-)
-from hssm.wfpt.config import (
-    Config,
-    LoglikKind,
-    SupportedModels,
-    default_model_config,
-    default_params,
-)
-=======
     get_alias_dict,
     merge_dicts,
     download_hf,
 )
 from hssm.wfpt.config import Config, SupportedModels, default_model_config
->>>>>>> 7ae229a6
 
 if TYPE_CHECKING:
     import arviz as az
     import pandas as pd
     import pytensor
-    from os import PathLike
 
 LogLikeFunc = Callable[..., ArrayLike]
 
@@ -60,64 +42,20 @@
     ----------
     data
         A pandas DataFrame with the minimum requirements of containing the data with the
-        columns "rt" and "response".
+        columns 'rt' and 'response'.
     model
-        The name of the model to use. Currently supported models are "ddm", "ddm_sdv",
-        "angle", "levy", "ornstein", "weibull", "race_no_bias_angle_4",
-        "ddm_seq2_no_bias". If any other string is passed, the model will be considered
-        custom, in which case all `model_config`, `loglik`, and `loglik_kind` have to be
-        provided by the user.
+        The name of the model to use. Currently supported models are "ddm", "angle",
+        "levy", "ornstein", "weibull", "race_no_bias_angle_4", "ddm_seq2_no_bias". If
+        using a custom model, please pass "custom". Defaults to "ddm".
     include, optional
         A list of dictionaries specifying parameter specifications to include in the
         model. If left unspecified, defaults will be used for all parameter
         specifications. Defaults to None.
     model_config, optional
         A dictionary containing the model configuration information. If None is
-        provided, defaults will be used if there are any. Defaults to None.
-        Fields for this `dict` are usually:
-        - `"list_params"`: a list of parameters indicating the parameters of the model.
-            The order in which the parameters are specified in this list is important.
-            Values for each parameter will be passed to the likelihood function in this
-            order.
-        - `"backend"`: Only used when `loglik_kind` is `approxi_differentiable` and
-            an onnx file is supplied for the likelihood approximation network (LAN).
-            Valid values are `"jax"` or `"pytensor"`. It determines whether the LAN in
-            ONNX should be converted to `"jax"` or `"pytensor"`. If not provideded,
-            `jax` will be used for maximum performance.
-        - `"default_priors"`: A `dict` indicating the default priors for each parameter.
-        - `"bounds"`: A `dict` indicating the boundaries for each parameter. In the case
-            of LAN, these bounds are training boundaries.
-    loglik, optional
-        A likelihood function. Defaults to None. Requirements are:
-        1. if `loglik_kind` is `"analytical"` or `"blackbox"`, a pm.Distribution, a
-           pytensor Op, or a Python callable can be used. Signatures are:
-            - `pm.Distribution`: needs to have parameters specified exactly as listed in
-            `list_params`
-            - `pytensor.graph.Op` and `Callable`: needs to accept the parameters
-            specified exactly as listed in `list_params`
-        2. If `loglik_kind` is `"approx_differentiable"`, then in addition to the
-            specifications above, a `str` or `Pathlike` can also be used to specify a
-            path to an `onnx` file. If a `str` is provided, HSSM will first look locally
-            for an `onnx` file. If that is not successful, HSSM will try to download
-            that `onnx` file from Hugging Face hub.
-        3. It can also be `None`, in which case a default likelihood function will be
-            used
-    loglik_kind, optional
-        A string that specifies the kind of log-likelihood function specified with
-        `loglik`. Defaults to `None`. Can be one of the following:
-        - `"analytical"`: an analytical (approximation) likelihood function. It is
-            differentiable and can be used with samplers that requires differentiation.
-        - `"approx_differentiable"`: a likelihood approximation network (LAN) likelihood
-            function. It is differentiable and can be used with samplers that requires
-            differentiation.
-        - `"blackbox"`: a black box likelihood function. It is typically NOT
-            differentiable.
-        - `None`, in which a default will be used. For `ddm` type of models, the default
-            will be `analytical`. For other models supported, it will be
-            `approx_differentiable`. If the model is a custom one, a ValueError
-            will be raised.
+        provided, defaults will be used. Defaults to None.
     **kwargs
-        Additional arguments passed to the `bmb.Model` object.
+        Additional arguments passed to the bmb.Model object.
 
     Attributes
     ----------
@@ -128,10 +66,6 @@
         The list of strs of parameter names.
     model_name
         The name of the model.
-    loglik:
-        The likelihood function or a path to an onnx file.
-    loglik_kind:
-        The kind of likelihood used.
     model_config
         A dictionary representing the model configuration.
     model_distribution
@@ -162,96 +96,53 @@
     def __init__(
         self,
         data: pd.DataFrame,
-        model: SupportedModels | str = "ddm",
+        model: SupportedModels = "ddm",
         include: list[dict] | None = None,
         model_config: Config | None = None,
-        loglik: str | PathLike | LogLikeFunc | pytensor.graph.Op | None = None,
-        loglik_kind: LoglikKind | None = None,
+        loglik_kind: str | None = None,
+        loglik: LogLikeFunc | pytensor.graph.Op | None = None,
         **kwargs,
     ):
         self.data = data
         self._inference_obj = None
 
-        if loglik_kind is None:
+        if model == "custom":
+            if model_config:
+                self.model_config = model_config
+            else:
+                if loglik_kind is None and loglik is None:
+                    raise ValueError(
+                        "For custom models,"
+                        " both `loglik_kind` and `loglik` must be provided."
+                    )
+                self.model_config = default_model_config[model]
+        else:
             if model not in default_model_config:
+                supported_models = list(default_model_config.keys())
                 raise ValueError(
-                    "When using a custom model, please provide a `loglik_kind.`"
-                )
-            # Setting loglik_kind to be the first of analytical or
-            # approx_differentiable
-            for kind in ["analytical", "approx_differentiable", "blackbox"]:
-                model = cast(SupportedModels, model)
-                if kind in default_model_config[model]:
-                    kind = cast(LoglikKind, kind)
-                    loglik_kind = kind
-                    break
-            if loglik_kind is None:
-                raise ValueError(
-                    "No default model_config is found. Please provide a `loglik_kind."
-                )
-        else:
-            if loglik_kind not in [
-                "analytical",
-                "approx_differentiable",
-                "blackbox",
-            ]:
-                raise ValueError(
-                    "'loglike_kind', when provided, must be one of "
-                    + '"analytical", "approx_differentiable", "blackbox".'
-                )
-
-        self.loglik_kind = loglik_kind
+                    f"`model` must be one of {supported_models} or 'custom'."
+                )
+            self.model_config = (
+                default_model_config[model]
+                if model_config is None
+                else merge_dicts(default_model_config[model], model_config)
+            )
+
+            if not self.model_config:
+                raise ValueError("Invalid custom model configuration.")
+
+        if loglik and self.model_config["loglik_kind"] == "approx_differentiable":
+            self.model_config["loglik"] = download_hf(loglik)  # type: ignore
+        elif loglik and self.model_config["loglik_kind"] == "analytical":
+            self.model_config["loglik"] = loglik
         self.model_name = model
-
-        # Check if model has default config
-        if _model_has_default(self.model_name, self.loglik_kind):
-            model = cast(SupportedModels, model)
-            default_config = default_model_config[model][loglik_kind]
-
-            self.model_config = (
-                default_config
-                if model_config is None
-                else merge_dicts(default_config, model_config)
-            )
-            self.loglik = self.model_config["loglik"] if loglik is None else loglik
-            self.list_params = default_params[model]
-        else:
-            # If there is no default, we require a log-likelihood
-            if loglik is None:
-                raise ValueError("Please provide a valid `loglik`.")
-            self.loglik = loglik
-
-            if model not in default_model_config:
-                # For custom models, require model_config
-                if model_config is None:
-                    raise ValueError(
-                        "For custom models, please provide a valid `model_config`."
-                    )
-                if "list_params" not in model_config:
-                    raise ValueError(
-                        "For custom models, please provide `list_params` in "
-                        + "`model_config`."
-                    )
-                self.model_config = model_config
-                self.list_params = model_config["list_params"]
-            else:
-                # For supported models without configs,
-                # We don't require a model_config (because list_params is known)
-                model = cast(SupportedModels, model)
-                self.model_config = {} if model_config is None else model_config
-                self.list_params = default_params[model]
-
+        self.list_params = self.model_config["list_params"]
         self._parent = self.list_params[0]
 
         if include is None:
             include = []
         params_in_include = [param["name"] for param in include]
 
-        # Process kwargs
-        # If any of the keys is found in `list_params` it is a parameter specification
-        # We add the parameter specification to `include`, which will be processed later
-        # together with other parameter specifications in `include`.
-        # Otherwise we create another dict and pass it to `bmb.Model`.
         other_kwargs: dict[Any, Any] = {}
         for k, v in kwargs.items():
             if k in self.list_params:
@@ -272,7 +163,7 @@
                 other_kwargs |= {k: v}
 
         self.params, self.formula, self.priors, self.link = self._transform_params(
-            include, self.model_config
+            include, self.model_name, self.model_config
         )
 
         for param in self.params:
@@ -284,37 +175,34 @@
 
         params_is_reg = [param.is_regression for param in self.params]
 
-        ### Logic for different types of likelihoods:
-        # -`analytical`` and `blackbox`:
-        #     loglik should be a `pm.Distribution`` or a Python callable (any arbirary
-        #     function).
-        # - `approx_differentiable`:
-        #     In addition to `pm.Distribution` and any arbitrary function, it can also
-        #     be an str (which we will download from hugging face) or a Pathlike
-        #     which we will download and make a distribution.
-
-        # If user has already provided a log-likelihood function as a distribution
-        # Use it directly as the distribution
-        if isclass(self.loglik) and issubclass(self.loglik, pm.Distribution):
-            self.model_distribution = self.loglik
-        # If the user has provided an Op
-        # Wrap it around with a distribution
-        elif isinstance(self.loglik, Op):
-            self.model_distribution = wfpt.make_distribution(
-                self.model_name, loglik=self.loglik, list_params=self.list_params
-            )  # type: ignore
-        # If the user has provided a callable (an arbitrary likelihood function)
-        # Wrap it in an Op and create the distribution:
-        elif callable(self.loglik):
-            self.loglik = wfpt.make_blackbox_ops(self.loglik)
-            self.model_distribution = wfpt.make_distribution(
-                self.model_name, loglik=self.loglik, list_params=self.list_params
-            )  # type: ignore
-        # All other situations
+        if "loglik_kind" not in self.model_config or self.model_config[
+            "loglik_kind"
+        ] not in [
+            "analytical",
+            "approx_differentiable",
+            "blackbox",
+        ]:
+            raise ValueError(
+                "'loglike_kind' field of model_config must be one of "
+                + '"analytical", "approx_differentiable", "blackbox".'
+            )
+
+        if (
+            "loglik" in self.model_config
+            and self.model_config["loglik_kind"] != "approx_differentiable"
+        ):
+            # If a user has already provided a log-likelihood function
+            if issubclass(self.model_config["loglik"], pm.Distribution):
+                # Test if the it is a distribution
+                self.model_distribution = self.model_config["loglik"]
+            else:
+                # If not, create a distribution
+                self.model_distribution = wfpt.make_distribution(
+                    self.model_name,
+                    loglik=loglik,  # type: ignore
+                    list_params=self.list_params,
+                )
         else:
-<<<<<<< HEAD
-            if self.loglik_kind != "approx_differentiable":
-=======
             # If not, in the case of "approx_differentiable"
             if self.model_config["loglik_kind"] == "approx_differentiable":
                 # Check if a loglik is provided.
@@ -335,35 +223,22 @@
                     params_is_reg=params_is_reg,
                 )
             else:
->>>>>>> 7ae229a6
                 raise ValueError(
-                    "You set `loglik_kind` to `approx_differentiable "
-                    + "but did not provide a pm.Distribution, an Op, or a callable "
-                    + "as `loglik`."
-                )
-            if isinstance(self.loglik, str):
-                if not Path(self.loglik).exists():
-                    self.loglik = download_hf(self.loglik)
-
-            self.model_distribution = wfpt.make_lan_distribution(
-                self.model_name,
-                model=self.loglik,
-                list_params=self.list_params,
-                backend=self.model_config.get("backend", "jax"),
-                params_is_reg=params_is_reg,
-            )
+                    "Please provide a likelihood function or a pm.Distribution "
+                    + "in the `loglik` field of model_config!"
+                )
 
         assert self.model_distribution is not None
 
         self.likelihood = bmb.Likelihood(
-            self.loglik_kind,
+            self.model_config["loglik_kind"],
             params=self.list_params,
-            parent=self._parent,
+            parent=self.model_config["list_params"][0],
             dist=self.model_distribution,
         )
 
         self.family = SSMFamily(
-            self.loglik_kind, likelihood=self.likelihood, link=self.link
+            self.model_config["loglik_kind"], likelihood=self.likelihood, link=self.link
         )
 
         self.model = bmb.Model(
@@ -374,7 +249,7 @@
         self.set_alias(self._aliases)
 
     def _transform_params(
-        self, include: list[dict] | None, model_config: Config
+        self, include: list[dict] | None, model: str, model_config: Config
     ) -> tuple[list[Param], bmb.Formula, dict | None, dict[str, str | bmb.Link] | str]:
         """Transform parameters.
 
@@ -403,17 +278,25 @@
         params = []
         if include:
             for param_dict in include:
-                name = param_dict["name"]
-                processed.append(name)
-                param = _create_param(
-                    param_dict, model_config, is_parent=name == self._parent
+                processed.append(param_dict["name"])
+                is_parent = param_dict["name"] == self._parent
+                param = Param(
+                    bounds=model_config["bounds"][param_dict["name"]],
+                    is_parent=is_parent,
+                    **param_dict,
                 )
                 params.append(param)
 
         for param_str in self.list_params:
             if param_str not in processed:
-                param = _create_param(
-                    param_str, model_config, is_parent=param_str == self._parent
+                is_parent = param_str == self._parent
+                bounds = model_config["bounds"][param_str]
+                prior = 0.0 if model == "ddm" and param_str == "sv" else None
+                param = Param(
+                    name=param_str,
+                    prior=prior,
+                    bounds=bounds,
+                    is_parent=is_parent,
                 )
                 params.append(param)
 
@@ -427,7 +310,6 @@
         sampler: Literal[
             "mcmc", "nuts_numpyro", "nuts_blackjax", "laplace", "vi"
         ] = "mcmc",
-        step: Callable | Iterable[Callable] | None = None,
         **kwargs,
     ) -> az.InferenceData | pm.Approximation:
         """Perform sampling using the `fit` method via bambi.Model.
@@ -437,13 +319,8 @@
         sampler
             The sampler to use. Can be either "mcmc" (default), "nuts_numpyro",
             "nuts_blackjax", "laplace", or "vi".
-        step
-            A step function or collection of functions. If there are variables without
-            step methods, step methods for those variables will be assigned
-            automatically. By default the NUTS step method will be used, if appropriate
-            to the model.
         kwargs
-            Other arguments passed to bmb.Model.fit().
+            Other arguments passed to bmb.Model.fit()
 
         Returns
         -------
@@ -458,12 +335,7 @@
                 f"Unsupported sampler '{sampler}', must be one of {supported_samplers}"
             )
 
-        if self.loglik_kind == "blackbox" and step is None:
-            step = pm.Slice()
-
-        self._inference_obj = self.model.fit(
-            inference_method=sampler, step=step, **kwargs
-        )
+        self._inference_obj = self.model.fit(inference_method=sampler, **kwargs)
 
         return self.traces
 
@@ -646,72 +518,4 @@
 
     def create_extra_pps_coord(self):
         """Create an extra dimension."""
-        return np.arange(2)
-
-
-def _model_has_default(model: SupportedModels | str, loglik_kind: LoglikKind) -> bool:
-    """Determine if the specified model has default configs.
-
-    Also checks if `model` and `loglik_kind` are valid.
-
-    Parameters
-    ----------
-    model
-        User-specified model type.
-    loglik_kind
-        User-specified likelihood kind.
-
-    Returns
-    -------
-        Whether the model is supported.
-    """
-    if model not in default_model_config:
-        return False
-
-    model = cast(SupportedModels, model)
-    return loglik_kind in default_model_config[model]
-
-
-def _create_param(param: str | dict, model_config: dict, is_parent: bool) -> Param:
-    """Create a Param object.
-
-    Parameters
-    ----------
-    param
-        A dict or str containing parameter settings.
-    model_config
-        A dict containing the config for the model.
-    is_parent
-        Indicates whether this current param is a parent in bambi.
-
-    Returns
-    -------
-        A Param object with info form param and model_config injected.
-    """
-    if isinstance(param, dict):
-        name = param["name"]
-        bounds = (
-            model_config["bounds"].get(name, None) if "bounds" in model_config else None
-        )
-        if "prior" not in param or param["prior"] is None:
-            if (
-                "default_priors" in model_config
-                and name in model_config["default_priors"]
-            ):
-                param["prior"] = model_config["default_priors"][name]
-        return Param(bounds=bounds, is_parent=is_parent, **param)
-
-    bounds = (
-        model_config["bounds"].get(param, None) if "bounds" in model_config else None
-    )
-    prior = (
-        model_config["default_priors"].get(param, None)
-        if "default_priors" in model_config
-        else None
-    )
-    return Param(
-        name=param,
-        prior=prior,
-        bounds=bounds,
-        is_parent=is_parent,
-    )+        return np.arange(2)