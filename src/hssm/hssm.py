"""HSSM: Hierarchical Sequential Sampling Models.

A package based on pymc and bambi to perform Bayesian inference for hierarchical
sequential sampling models.

This file defines the entry class HSSM.
"""

import logging
from copy import deepcopy
from inspect import isclass
from os import PathLike
from typing import Any, Callable, Literal

import arviz as az
import bambi as bmb
import matplotlib as mpl
import matplotlib.pyplot as plt
import numpy as np
import pandas as pd
import pymc as pm
import pytensor
import seaborn as sns
import xarray as xr
from bambi.model_components import DistributionalComponent
from bambi.transformations import transformations_namespace

from hssm.defaults import (
    INITVAL_JITTER_SETTINGS,
    INITVAL_SETTINGS,
    LoglikKind,
    MissingDataNetwork,
    SupportedModels,
    missing_data_networks_suffix,
)
from hssm.distribution_utils import (
    assemble_callables,
    make_distribution,
    make_family,
    make_likelihood_callable,
    make_missing_data_callable,
)
from hssm.param import (
    Param,
    _make_default_prior,
)
from hssm.utils import (
    _get_alias_dict,
    _print_prior,
    _process_param_in_kwargs,
    _rearrange_data,
    _split_array,
)

from . import plotting
from .config import Config, ModelConfig

_logger = logging.getLogger("hssm")


class HSSM:
    """The basic Hierarchical Sequential Sampling Model (HSSM) class.

    Parameters
    ----------
    data
        A pandas DataFrame with the minimum requirements of containing the data with the
        columns "rt" and "response".
    model
        The name of the model to use. Currently supported models are "ddm", "ddm_sdv",
        "full_ddm", "angle", "levy", "ornstein", "weibull", "race_no_bias_angle_4",
        "ddm_seq2_no_bias". If any other string is passed, the model will be considered
        custom, in which case all `model_config`, `loglik`, and `loglik_kind` have to be
        provided by the user.
    choices : optional
        When an `int`, the number of choices that the participants can make. If `2`, the
        choices are [-1, 1] by default. If anything greater than `2`, the choices are
        [0, 1, ..., n_choices - 1] by default. If a `list` is provided, it should be the
        list of choices that the participants can make. Defaults to `2`. If any value
        other than the choices provided is found in the "response" column of the data,
        an error will be raised.
    include : optional
        A list of dictionaries specifying parameter specifications to include in the
        model. If left unspecified, defaults will be used for all parameter
        specifications. Defaults to None.
    model_config : optional
        A dictionary containing the model configuration information. If None is
        provided, defaults will be used if there are any. Defaults to None.
        Fields for this `dict` are usually:

        - `"list_params"`: a list of parameters indicating the parameters of the model.
            The order in which the parameters are specified in this list is important.
            Values for each parameter will be passed to the likelihood function in this
            order.
        - `"backend"`: Only used when `loglik_kind` is `approx_differentiable` and
            an onnx file is supplied for the likelihood approximation network (LAN).
            Valid values are `"jax"` or `"pytensor"`. It determines whether the LAN in
            ONNX should be converted to `"jax"` or `"pytensor"`. If not provided,
            `jax` will be used for maximum performance.
        - `"default_priors"`: A `dict` indicating the default priors for each parameter.
        - `"bounds"`: A `dict` indicating the boundaries for each parameter. In the case
            of LAN, these bounds are training boundaries.
        - `"rv"`: Optional. Can be a `RandomVariable` class containing the user's own
            `rng_fn` function for sampling from the distribution that the user is
            supplying. If not supplied, HSSM will automatically generate a
            `RandomVariable` using the simulator identified by `model` from the
            `ssm_simulators` package. If `model` is not supported in `ssm_simulators`,
            a warning will be raised letting the user know that sampling from the
            `RandomVariable` will result in errors.
        - `"extra_fields"`: Optional. A list of strings indicating the additional
            columns in `data` that will be passed to the likelihood function for
            calculation. This is helpful if the likelihood function depends on data
            other than the observed data and the parameter values.
    loglik : optional
        A likelihood function. Defaults to None. Requirements are:

        1. if `loglik_kind` is `"analytical"` or `"blackbox"`, a pm.Distribution, a
           pytensor Op, or a Python callable can be used. Signatures are:
            - `pm.Distribution`: needs to have parameters specified exactly as listed in
            `list_params`
            - `pytensor.graph.Op` and `Callable`: needs to accept the parameters
            specified exactly as listed in `list_params`
        2. If `loglik_kind` is `"approx_differentiable"`, then in addition to the
            specifications above, a `str` or `Pathlike` can also be used to specify a
            path to an `onnx` file. If a `str` is provided, HSSM will first look locally
            for an `onnx` file. If that is not successful, HSSM will try to download
            that `onnx` file from Hugging Face hub.
        3. It can also be `None`, in which case a default likelihood function will be
            used
    loglik_kind : optional
        A string that specifies the kind of log-likelihood function specified with
        `loglik`. Defaults to `None`. Can be one of the following:

        - `"analytical"`: an analytical (approximation) likelihood function. It is
            differentiable and can be used with samplers that requires differentiation.
        - `"approx_differentiable"`: a likelihood approximation network (LAN) likelihood
            function. It is differentiable and can be used with samplers that requires
            differentiation.
        - `"blackbox"`: a black box likelihood function. It is typically NOT
            differentiable.
        - `None`, in which a default will be used. For `ddm` type of models, the default
            will be `analytical`. For other models supported, it will be
            `approx_differentiable`. If the model is a custom one, a ValueError
            will be raised.
    p_outlier : optional
        The fixed lapse probability or the prior distribution of the lapse probability.
        Defaults to a fixed value of 0.05. When `None`, the lapse probability will not
        be included in estimation.
    lapse : optional
        The lapse distribution. This argument is required only if `p_outlier` is not
        `None`. Defaults to Uniform(0.0, 10.0).
    hierarchical : optional
        If True, and if there is a `participant_id` field in `data`, will by default
        turn any unspecified parameter theta into a regression with
        "theta ~ 1 + (1|participant_id)" and default priors set by `bambi`. Also changes
        default values of `link_settings` and `prior_settings`. Defaults to False.
    link_settings : optional
        An optional string literal that indicates the link functions to use for each
        parameter. Helpful for hierarchical models where sampling might get stuck/
        very slow. Can be one of the following:

        - `"log_logit"`: applies log link functions to positive parameters and
        generalized logit link functions to parameters that have explicit bounds.
        - `None`: unless otherwise specified, the `"identity"` link functions will be
        used.
        The default value is `None`.
    prior_settings : optional
        An optional string literal that indicates the prior distributions to use for
        each parameter. Helpful for hierarchical models where sampling might get stuck/
        very slow. Can be one of the following:

        - `"safe"`: HSSM will scan all parameters in the model and apply safe priors to
        all parameters that do not have explicit bounds.
        - `None`: HSSM will use bambi to provide default priors for all parameters. Not
        recommended when you are using hierarchical models.
        The default value is `"safe"`.
    extra_namespace : optional
        Additional user supplied variables with transformations or data to include in
        the environment where the formula is evaluated. Defaults to `None`.
    missing_data : optional
        Specifies whether the model should handle missing data. Can be a `bool` or a
        `float`. If `False`, and if the `rt` column contains in the data -999.0,
        the model will drop these rows and produce a warning. If `True`, the model will
        treat code -999.0 as missing data. If a `float` is provided, the model will
        treat this value as the missing data value. Defaults to `False`.
    deadline : optional
        Specifies whether the model should handle deadline data. Can be a `bool` or a
        `str`. If `False`, the model will not do nothing even if a deadline column is
        provided. If `True`, the model will treat the `deadline` column as deadline
        data. If a `str` is provided, the model will treat this value as the name of the
        deadline column. Defaults to `False`.
    loglik_missing_data : optional
        A likelihood function for missing data. Please see the `loglik` parameter to see
        how to specify the likelihood function this parameter. If nothing is provided,
        a default likelihood function will be used. This parameter is required only if
        either `missing_data` or `deadline` is not `False`. Defaults to `None`.
    **kwargs
        Additional arguments passed to the `bmb.Model` object.

    Attributes
    ----------
    data
        A pandas DataFrame with at least two columns of "rt" and "response" indicating
        the response time and responses.
    list_params
        The list of strs of parameter names.
    model_name
        The name of the model.
    loglik:
        The likelihood function or a path to an onnx file.
    loglik_kind:
        The kind of likelihood used.
    model_config
        A dictionary representing the model configuration.
    model_distribution
        The likelihood function of the model in the form of a pm.Distribution subclass.
    family
        A Bambi family object.
    priors
        A dictionary containing the prior distribution of parameters.
    formula
        A string representing the model formula.
    link
        A string or a dictionary representing the link functions for all parameters.
    params
        A list of Param objects representing model parameters.
    """

    def __init__(
        self,
        data: pd.DataFrame,
        model: SupportedModels | str = "ddm",
        choices: int | list[int] = 2,
        include: list[dict | Param] | None = None,
        model_config: ModelConfig | dict | None = None,
        loglik: (
            str | PathLike | Callable | pytensor.graph.Op | type[pm.Distribution] | None
        ) = None,
        loglik_kind: LoglikKind | None = None,
        p_outlier: float | dict | bmb.Prior | None = 0.05,
        lapse: dict | bmb.Prior | None = bmb.Prior("Uniform", lower=0.0, upper=20.0),
        hierarchical: bool = False,
        link_settings: Literal["log_logit"] | None = None,
        prior_settings: Literal["safe"] | None = "safe",
        extra_namespace: dict[str, Any] | None = None,
        missing_data: bool | float = False,
        deadline: bool | str = False,
        loglik_missing_data: (
            str | PathLike | Callable | pytensor.graph.Op | None
        ) = None,
        process_initvals: bool = True,
        **kwargs,
    ):
        self.data = data.copy()
        self._inference_obj = None
<<<<<<< HEAD
        self._initvals: dict[str, Any] = {}
=======
        self._inference_obj_vi = None
        self._vi_approx = None
>>>>>>> 906bce61
        self._map_dict = None
        self.hierarchical = hierarchical

        if self.hierarchical and prior_settings is None:
            prior_settings = "safe"

        self.link_settings = link_settings
        self.prior_settings = prior_settings

        additional_namespace = transformations_namespace.copy()
        if extra_namespace is not None:
            additional_namespace.update(extra_namespace)
        self.additional_namespace = additional_namespace

        # Construct a model_config from defaults
        self.model_config = Config.from_defaults(model, loglik_kind)
        # Update defaults with user-provided config, if any
        if model_config is not None:
            self.model_config.update_config(
                model_config
                if isinstance(model_config, ModelConfig)
                else ModelConfig(**model_config)  # also serves as dict validation
            )

        # Update loglik with user-provided value
        self.model_config.update_loglik(loglik)
        # Ensure that all required fields are valid
        self.model_config.validate()

        # Set up shortcuts so old code will work
        self.response = self.model_config.response
        self.list_params = self.model_config.list_params
        self.model_name = self.model_config.model_name
        self.loglik = self.model_config.loglik
        self.loglik_kind = self.model_config.loglik_kind
        self.extra_fields = self.model_config.extra_fields

        if isinstance(choices, int):
            if choices == 2:
                self.n_choices = 2
                self.choices = [-1, 1]
            elif choices > 2:
                self.n_choices = choices
                self.choices = list(range(choices))
            else:
                raise ValueError("choices must be greater than 1.")
        elif isinstance(choices, list):
            self.n_choices = len(choices)
            self.choices = choices
        else:
            raise ValueError("choices must be an integer or a list of integers.")

        self._pre_check_data_sanity()

        # Go-NoGo
        if isinstance(missing_data, float):
            self.missing_data = True
            self.missing_data_value = missing_data
        else:
            self.missing_data = missing_data
            self.missing_data_value = -999.0

        if isinstance(deadline, str):
            self.deadline = True
            self.deadline_name = deadline
        else:
            self.deadline = deadline
            self.deadline_name = "deadline"

        if (
            not self.missing_data and not self.deadline
        ) and loglik_missing_data is not None:
            raise ValueError(
                "You have specified a loglik_missing_data function, but you have not "
                + "set the missing_data or deadline flag to True."
            )
        self.loglik_missing_data = loglik_missing_data

        # Update data based on missing_data and deadline
        self._handle_missing_data_and_deadline()
        # Set self.missing_data_network based on `missing_data` and `deadline`
        self.missing_data_network = _set_missing_data_and_deadline(
            self.missing_data, self.deadline, self.data
        )

        if self.deadline:
            self.response.append(self.deadline_name)

        # Process lapse distribution
        self.has_lapse = p_outlier is not None and p_outlier != 0
        self._check_lapse(lapse)
        if self.has_lapse and self.list_params[-1] != "p_outlier":
            self.list_params.append("p_outlier")

        # Process kwargs and p_outlier and add them to include
        include, other_kwargs = self._add_kwargs_and_p_outlier_to_include(
            include, kwargs, p_outlier
        )

        # Process parameter specifications include
        processed = self._preprocess_include(include)
        # Process parameter specifications not in include
        self.params = self._preprocess_rest(processed)
        # Find the parent parameter
        self._parent, self._parent_param = self._find_parent()
        assert self._parent_param is not None

        self._override_defaults()
        self._process_all()

        # Get the bambi formula, priors, and link
        self.formula, self.priors, self.link = self._parse_bambi()

        # For parameters that are regression, apply bounds at the likelihood level to
        # ensure that the samples that are out of bounds are discarded (replaced with
        # a large negative value).
        self.bounds = {
            name: param.bounds
            for name, param in self.params.items()
            if param.is_regression and param.bounds is not None
        }

        # Set p_outlier and lapse
        self.p_outlier = self.params.get("p_outlier")
        self.lapse = lapse if self.has_lapse else None

        self._post_check_data_sanity()

        self.model_distribution = self._make_model_distribution()

        self.family = make_family(
            self.model_distribution,
            self.list_params,
            self.link,
            self._parent,
        )

        self.model = bmb.Model(
            self.formula,
            data=self.data,
            family=self.family,
            priors=self.priors,
            extra_namespace=self.additional_namespace,
            **other_kwargs,
        )

        self._aliases = _get_alias_dict(
            self.model, self._parent_param, self.response_c, self.response_str
        )
        self.set_alias(self._aliases)
        self.model.build()
        _logger.info(self.pymc_model.initial_point())

        if process_initvals:
            self._postprocess_initvals_deterministic(initval_settings=INITVAL_SETTINGS)
            self._jitter_initvals(
                jitter_epsilon=INITVAL_JITTER_SETTINGS["jitter_epsilon"],
                vector_only=True,
            )

    def find_MAP(self, **kwargs):
        """Perform Maximum A Posteriori estimation.

        Returns
        -------
        dict
            A dictionary containing the MAP estimates of the model parameters.
        """
        self._map_dict = pm.find_MAP(model=self.pymc_model, **kwargs)
        return self._map_dict

    def sample(
        self,
        sampler: (
            Literal["mcmc", "nuts_numpyro", "nuts_blackjax", "laplace", "vi"] | None
        ) = None,
        init: str | None = None,
        initvals: str | dict | None = None,
        include_response_params: bool = False,
        **kwargs,
    ) -> az.InferenceData | pm.Approximation:
        """Perform sampling using the `fit` method via bambi.Model.

        Parameters
        ----------
        sampler
            The sampler to use. Can be one of "mcmc", "nuts_numpyro",
            "nuts_blackjax", "laplace", or "vi". If using `blackbox` likelihoods,
            this cannot be "nuts_numpyro" or "nuts_blackjax". By default it is None, and
            sampler will automatically be chosen: when the model uses the
            `approx_differentiable` likelihood, and `jax` backend, "nuts_numpyro" will
            be used. Otherwise, "mcmc" (the default PyMC NUTS sampler) will be used.
        init: optional
            Initialization method to use for the sampler. If any of the NUTS samplers
            is used, defaults to `"adapt_diag"`. Otherwise, defaults to `"auto"`.
        initvals: optional
            Pass initial values to the sampler. This can be a dictionary of initial
            values for parameters of the model, or a string "map" to use initialization
            at the MAP estimate. If "map" is used, the MAP estimate will be computed if
            not already attached to the base class from prior call to 'find_MAP`.
        include_response_params: optional
            Include parameters of the response distribution in the output. These usually
            take more space than other parameters as there's one of them per
            observation. Defaults to False.
        kwargs
            Other arguments passed to bmb.Model.fit(). Please see [here]
            (https://bambinos.github.io/bambi/api_reference.html#bambi.models.Model.fit)
            for full documentation.

        Returns
        -------
        az.InferenceData | pm.Approximation
            A reference to the `model.traces` object, which stores the traces of the
            last call to `model.sample()`. `model.traces` is an ArviZ `InferenceData`
            instance if `sampler` is `"mcmc"` (default), `"nuts_numpyro"`,
            `"nuts_blackjax"` or "`laplace"`, or an `Approximation` object if `"vi"`.
        """
        # If initvals are None (default)
        # we skip processing initvals here.
        if initvals is not None:
            if isinstance(initvals, dict):
                kwargs["initvals"] = initvals
            else:
                if isinstance(initvals, str):
                    if initvals == "map":
                        if self._map_dict is None:
                            _logger.info(
                                "initvals='map' but no map"
                                "estimate precomputed. \n"
                                "Running map estimation first..."
                            )
                            self.find_MAP()
                            kwargs["initvals"] = self._map_dict
                        else:
                            kwargs["initvals"] = self._map_dict
                else:
                    raise ValueError(
                        "initvals argument must be a dictionary or 'map'"
                        " to use the MAP estimate."
                    )
        else:
            kwargs["initvals"] = self._initvals
            _logger.info("Using default initvals. \n")

        if sampler is None:
            if (
                self.loglik_kind == "approx_differentiable"
                and self.model_config.backend == "jax"
            ):
                sampler = "nuts_numpyro"
            else:
                sampler = "mcmc"

        supported_samplers = [
            "mcmc",
            "nuts_numpyro",
            "nuts_blackjax",
            "laplace",
        ]  # "vi"]

        if sampler not in supported_samplers:
            if sampler == "vi":
                raise ValueError(
                    "For variational inference, please use the `vi()` method instead."
                )
            raise ValueError(
                f"Unsupported sampler '{sampler}', must be one of {supported_samplers}"
            )

        if self.loglik_kind == "blackbox":
            if sampler in ["nuts_blackjax", "nuts_numpyro"]:
                raise ValueError(
                    f"{sampler} sampler does not work with blackbox likelihoods."
                )

            if "step" not in kwargs:
                kwargs |= {"step": pm.Slice(model=self.pymc_model)}

        if (
            self.loglik_kind == "approx_differentiable"
            and self.model_config.backend == "jax"
            and sampler == "mcmc"
            and kwargs.get("cores", None) != 1
        ):
            _logger.warning(
                "Parallel sampling might not work with `jax` backend and the PyMC NUTS "
                + "sampler on some platforms. Please consider using `nuts_numpyro` or "
                + "`nuts_blackjax` sampler if that is a problem."
            )

        if self._check_extra_fields():
            self._update_extra_fields()

        if init is None:
            if sampler in ["mcmc", "nuts_numpyro", "nuts_blackjax"]:
                init = "adapt_diag"
            else:
                init = "auto"

        # If sampler is finally `numpyro` make sure
        # the jitter argument is set to False
        if sampler == "nuts_numpyro":
            if "nuts_sampler_kwargs" in kwargs:
                if kwargs["nuts_sampler_kwargs"].get("jitter"):
                    _logger.warning(
                        "The jitter argument is set to True. "
                        + "This argument is not supported "
                        + "by the numpyro backend. "
                        + "The jitter argument will be set to False."
                    )
                kwargs["nuts_sampler_kwargs"]["jitter"] = False
            else:
                kwargs["nuts_sampler_kwargs"] = {"jitter": False}

        if self._inference_obj is not None:
            _logger.warning(
                "The model has already been sampled. Overwriting the previous "
                + "inference object. Any previous reference to the inference object "
                + "will still point to the old object."
            )

        if "nuts_sampler" not in kwargs:
            if sampler in ["mcmc", "nuts_numpyro", "nuts_blackjax"]:
                kwargs["nuts_sampler"] = (
                    "pymc" if sampler == "mcmc" else sampler.split("_")[1]
                )

        self._inference_obj = self.model.fit(
            inference_method=(
                "mcmc"
                if sampler in ["mcmc", "nuts_numpyro", "nuts_blackjax"]
                else sampler
            ),
            init=init,
            include_response_params=include_response_params,
            **kwargs,
        )

        # The parent was previously not part of deterministics --> compute it via
        # posterior_predictive (works because it acts as the 'mu' parameter
        # in the GLM as far as bambi is concerned)
        if self._inference_obj is not None:
            if self._parent not in self._inference_obj.posterior.data_vars:
                # self.model.predict(self._inference_obj, kind="mean", inplace=True)
                # rename 'rt,response_mean' to 'v' so in the traces everything
                # looks the way it should
                self._inference_obj.rename_vars(
                    {"rt,response_mean": self._parent}, inplace=True
                )
            elif (
                self._parent in self._inference_obj.posterior.data_vars
                and "rt,response_mean" in self._inference_obj.posterior.data_vars
            ):
                # drop redundant 'rt,response_mean' variable,
                # if parent already in posterior
                del self._inference_obj.posterior["rt,response_mean"]

        # Subset data vars in posterior
        if hasattr(self, "pymc_model") and self._inference_obj is not None:
            vars_to_keep = set(
                [var.name for var in getattr(self, "pymc_model").free_RVs]
            ).intersection(set(list(self._inference_obj["posterior"].data_vars.keys())))
        else:
            raise ValueError("Model has not been initialized yet. Something is wrong!")

        setattr(
            self._inference_obj,
            "posterior",
            self._inference_obj["posterior"][list(vars_to_keep)],
        )

        return self.traces

    def vi(
        self,
        method: str = "advi",
        niter: int = 10000,
        draws=1000,
        return_idata=True,
        **vi_kwargs,
    ) -> pm.Approximation | az.InferenceData:
        """Perform Variational Inference.

        Parameters
        ----------
        niter : int
            The number of iterations to run the VI algorithm. Defaults to 3000.
        method : str
            The method to use for VI. Can be one of "advi" or "fullrank_advi", "svgd",
            "asvgd".Defaults to "advi".
        draws : int
            The number of samples to draw from the posterior distribution.
            Defaults to 1000.
        return_idata : bool
            If True, returns an InferenceData object. Otherwise, returns the
            approximation object directly. Defaults to True.

        Returns
        -------
            pm.Approximation or az.InferenceData: The mean field approximation object.
        """
        if self.loglik_kind == "analytical":
            _logger.warning(
                "VI is not recommended for the analytical likelihood,"
                " since gradients can be brittle."
            )
        elif self.loglik_kind == "blackbox":
            raise ValueError(
                "VI is not supported for blackbox likelihoods, "
                " since likelihood gradients are needed!"
            )

        # Run variational inference directly from pymc model
        with self.pymc_model:
            self._vi_approx = pm.fit(n=niter, method=method, **vi_kwargs)

        # Get posterior samples from vi-approximation
        if self._vi_approx is not None:
            self._inference_obj_vi = self._vi_approx.sample(draws)
        else:
            raise ValueError(
                "VI approximation object has not been initialized yet."
                " However this check happens after VI is supposed to have run,"
                " so something is wrong!"
            )

        # Post-processing
        if hasattr(self, "pymc_model") and self._inference_obj_vi is not None:
            vars_to_keep = set(
                [var.name for var in self.pymc_model.free_RVs]
            ).intersection(
                set(list(self._inference_obj_vi["posterior"].data_vars.keys()))
            )
        else:
            raise ValueError("Model has not been initialized yet. Something is wrong!")

        setattr(
            self._inference_obj_vi,
            "posterior",
            self._inference_obj_vi["posterior"][list(vars_to_keep)],
        )

        # Return the InferenceData object if return_idata is True
        if return_idata:
            return self._inference_obj_vi
        # Otherwise return the appromation object directly
        return self.vi_approx

    def sample_posterior_predictive(
        self,
        idata: az.InferenceData | None = None,
        data: pd.DataFrame | None = None,
        inplace: bool = True,
        include_group_specific: bool = True,
        kind: Literal["response", "response_params"] = "response",
        draws: int | float | list[int] | np.ndarray | None = None,
        safe_mode: bool = True,
    ) -> az.InferenceData | None:
        """Perform posterior predictive sampling from the HSSM model.

        Parameters
        ----------
        idata : optional
            The `InferenceData` object returned by `HSSM.sample()`. If not provided,
            the `InferenceData` from the last time `sample()` is called will be used.
        data : optional
            An optional data frame with values for the predictors that are used to
            obtain out-of-sample predictions. If omitted, the original dataset is used.
        inplace : optional
            If `True` will modify idata in-place and append a `posterior_predictive`
            group to `idata`. Otherwise, it will return a copy of idata with the
            predictions added, by default True.
        include_group_specific : optional
            If `True` will make predictions including the group specific effects.
            Otherwise, predictions are made with common effects only (i.e. group-
            specific are set to zero), by default True.
        kind: optional
            Indicates the type of prediction required. Can be `"response_params"` or
            `"response"`. The first returns draws from the posterior distribution of the
            likelihood parameters, while the latter returns the draws from the posterior
            predictive distribution (i.e. the posterior probability distribution for a
            new observation) in addition to the posterior distribution. Defaults to
            "response_params".
        draws: optional
            The number of samples to draw from the posterior predictive distribution
            from each chain.
            When it's an integer >= 1, the number of samples to be extracted from the
            `draw` dimension. If this integer is larger than the number of posterior
            samples in each chain, all posterior samples will be used
            in posterior predictive sampling. When a float between 0 and 1, the
            proportion of samples from the draw dimension from each chain to be used in
            posterior predictive sampling.. If this proportion is very
            small, at least one sample will be used. When None, all posterior samples
            will be used. Defaults to None.
        safe_mode: bool
            If True, the function will split the draws into chunks of 10 to avoid memory
            issues. Defaults to True.

        Raises
        ------
        ValueError
            If the model has not been sampled yet and idata is not provided.

        Returns
        -------
        az.InferenceData | None
            InferenceData or None
        """
        if idata is None:
            if self._inference_obj is None:
                raise ValueError(
                    "The model has not been sampled yet. "
                    + "Please either provide an idata object or sample the model first."
                )
            idata = self._inference_obj
            _logger.info(
                "idata=None, we use the traces assigned to the HSSM object as idata."
            )

        if idata is not None:
            if "posterior_predictive" in idata.groups():
                del idata["posterior_predictive"]
                _logger.warning(
                    "pre-existing posterior_predictive group deleted from idata. \n"
                )

        if self._check_extra_fields(data):
            self._update_extra_fields(data)

        if isinstance(draws, np.ndarray):
            draws = draws.astype(int)
        elif isinstance(draws, list):
            draws = np.array(draws).astype(int)
        elif isinstance(draws, int | float):
            draws = np.arange(int(draws))
        elif draws is None:
            draws = idata["posterior"].draw.values
        else:
            raise ValueError(
                "draws must be an integer, " + "a list of integers, or a numpy array."
            )

        assert isinstance(draws, np.ndarray)

        # Make a copy of idata, set the `posterior` group to be a random sub-sample
        # of the original (draw dimension gets sub-sampled)

        idata_copy = idata.copy()

        if (draws.shape != idata["posterior"].draw.values.shape) or (
            (draws.shape == idata["posterior"].draw.values.shape)
            and not np.allclose(draws, idata["posterior"].draw.values)
        ):
            # Reassign posterior to sub-sampled version
            setattr(idata_copy, "posterior", idata["posterior"].isel(draw=draws))

        if kind == "response":
            # If we run kind == 'response' we actually run the observation RV
            if safe_mode:
                # safe mode splits the draws into chunks of 10 to avoid
                # memory issues (TODO: Figure out the source of memory issues)
                split_draws = _split_array(
                    idata_copy["posterior"].draw.values, divisor=10
                )

                posterior_predictive_list = []
                for samples_tmp in split_draws:
                    tmp_posterior = idata["posterior"].sel(draw=samples_tmp)
                    setattr(idata_copy, "posterior", tmp_posterior)
                    self.model.predict(
                        idata_copy, kind, data, True, include_group_specific
                    )
                    posterior_predictive_list.append(idata_copy["posterior_predictive"])

                if inplace:
                    idata.add_groups(
                        posterior_predictive=xr.concat(
                            posterior_predictive_list, dim="draw"
                        )
                    )
                    # for inplace, we don't return anything
                    return None
                else:
                    # Reassign original posterior to idata_copy
                    setattr(idata_copy, "posterior", idata["posterior"])
                    # Add new posterior predictive group to idata_copy
                    del idata_copy["posterior_predictive"]
                    idata_copy.add_groups(
                        posterior_predictive=xr.concat(
                            posterior_predictive_list, dim="draw"
                        )
                    )
                    return idata_copy
            else:
                if inplace:
                    # If not safe-mode
                    # We call .predict() directly without any
                    # chunking of data.

                    # .predict() is called on the copy of idata
                    # since we still subsampled (or assigned) the draws
                    self.model.predict(
                        idata_copy, kind, data, True, include_group_specific
                    )

                    # posterior predictive group added to idata
                    idata.add_groups(
                        posterior_predictive=idata_copy["posterior_predictive"]
                    )
                    # don't return anything if inplace
                    return None
                else:
                    # Not safe mode and not inplace
                    # Function acts as very thin wrapper around
                    # .predict(). It just operates on the
                    # idata_copy object
                    return self.model.predict(
                        idata_copy, kind, data, False, include_group_specific
                    )
        elif kind == "response_params":
            # If kind == 'response_params', we don't need to run the RV directly,
            # there shouldn't really be any significant memory issues here,
            # we can simply ignore settings, since the computational overhead
            # should be very small --> nudges user towards good outputs.
            _logger.warning(
                "The kind argument is set to 'mean', but 'draws' argument "
                + "is not None: The draws argument will be ignored!"
            )
            return self.model.predict(
                idata, kind, data, inplace, include_group_specific
            )
        else:
            raise ValueError("`kind` must be either 'response' or 'response_params'.")

    def plot_posterior_predictive(self, **kwargs) -> mpl.axes.Axes | sns.FacetGrid:
        """Produce a posterior predictive plot.

        Equivalent to calling `hssm.plotting.plot_posterior_predictive()` with the
        model. Please see that function for
        [full documentation][hssm.plotting.plot_posterior_predictive].

        Returns
        -------
        mpl.axes.Axes | sns.FacetGrid
            The matplotlib axis or seaborn FacetGrid object containing the plot.
        """
        return plotting.plot_posterior_predictive(self, **kwargs)

    def plot_quantile_probability(self, **kwargs) -> mpl.axes.Axes | sns.FacetGrid:
        """Produce a quantile probability plot.

        Equivalent to calling `hssm.plotting.plot_quantile_probability()` with the
        model. Please see that function for
        [full documentation][hssm.plotting.plot_quantile_probability].

        Returns
        -------
        mpl.axes.Axes | sns.FacetGrid
            The matplotlib axis or seaborn FacetGrid object containing the plot.
        """
        return plotting.plot_quantile_probability(self, **kwargs)

    def sample_prior_predictive(
        self,
        draws: int = 500,
        var_names: str | list[str] | None = None,
        omit_offsets: bool = True,
        random_seed: np.random.Generator | None = None,
    ) -> az.InferenceData:
        """Generate samples from the prior predictive distribution.

        Parameters
        ----------
        draws
            Number of draws to sample from the prior predictive distribution. Defaults
            to 500.
        var_names
            A list of names of variables for which to compute the prior predictive
            distribution. Defaults to ``None`` which means both observed and unobserved
            RVs.
        omit_offsets
            Whether to omit offset terms. Defaults to ``True``.
        random_seed
            Seed for the random number generator.

        Returns
        -------
        az.InferenceData
            ``InferenceData`` object with the groups ``prior``, ``prior_predictive`` and
            ``observed_data``.
        """
        prior_predictive = self.model.prior_predictive(
            draws, var_names, omit_offsets, random_seed
        )

        prior_predictive.add_groups(posterior=prior_predictive.prior)
        self.model.predict(prior_predictive, kind="mean", inplace=True)

        # clean
        setattr(prior_predictive, "prior", prior_predictive["posterior"])
        del prior_predictive["posterior"]

        if self._inference_obj is None:
            self._inference_obj = prior_predictive
        else:
            self._inference_obj.extend(prior_predictive)

        # clean up `rt,response_mean` to `v`
        return self._drop_parent_str_from_idata(idata=self._inference_obj)

    @property
    def pymc_model(self) -> pm.Model:
        """Provide access to the PyMC model.

        Returns
        -------
        pm.Model
            The PyMC model built by bambi
        """
        return self.model.backend.model

    def set_alias(self, aliases: dict[str, str | dict]):
        """Set parameter aliases.

        Sets the aliases according to the dictionary passed to it and rebuild the
        model.

        Parameters
        ----------
        aliases
            A dict specifying the parameter names being aliased and the aliases.
        """
        self.model.set_alias(aliases)
        self.model.build()

    @property
    def response_c(self) -> str:
        """Return the response variable names in c() format."""
        return f"c({', '.join(self.response)})"

    @property
    def response_str(self) -> str:
        """Return the response variable names in string format."""
        return ",".join(self.response)

    # NOTE: can't annotate return type because the graphviz dependency is optional
    def graph(self, formatting="plain", name=None, figsize=None, dpi=300, fmt="png"):
        """Produce a graphviz Digraph from a built HSSM model.

        Requires graphviz, which may be installed most easily with `conda install -c
        conda-forge python-graphviz`. Alternatively, you may install the `graphviz`
        binaries yourself, and then `pip install graphviz` to get the python bindings.
        See http://graphviz.readthedocs.io/en/stable/manual.html for more information.

        Parameters
        ----------
        formatting
            One of `"plain"` or `"plain_with_params"`. Defaults to `"plain"`.
        name
            Name of the figure to save. Defaults to `None`, no figure is saved.
        figsize
            Maximum width and height of figure in inches. Defaults to `None`, the
            figure size is set automatically. If defined and the drawing is larger than
            the given size, the drawing is uniformly scaled down so that it fits within
            the given size.  Only works if `name` is not `None`.
        dpi
            Point per inch of the figure to save.
            Defaults to 300. Only works if `name` is not `None`.
        fmt
            Format of the figure to save.
            Defaults to `"png"`. Only works if `name` is not `None`.

        Returns
        -------
        graphviz.Graph
            The graph
        """
        graph = self.model.graph(formatting, name, figsize, dpi, fmt)

        parent_param = self._parent_param
        if parent_param.is_regression:
            return graph

        # Modify the graph
        # 1. Remove all nodes and edges related to `{parent}_mean`:
        graph.body = [
            item for item in graph.body if f"{parent_param.name}_mean" not in item
        ]
        # 2. Add a new edge from parent to response
        graph.edge(parent_param.name, self.response_str)

        return graph

    def plot_trace(
        self,
        data: az.InferenceData | None = None,
        include_deterministic: bool = False,
        tight_layout: bool = True,
        **kwargs,
    ) -> None:
        """Generate trace plot with ArviZ but with additional convenience features.

        This is a simple wrapper for the az.plot_trace() function. By default, it
        filters out the deterministic values from the plot. Please see the
        [arviz documentation]
        (https://arviz-devs.github.io/arviz/api/generated/arviz.plot_trace.html)
        for additional parameters that can be specified.

        Parameters
        ----------
        data : optional
            An ArviZ InferenceData object. If None, the traces stored in the model will
            be used.
        include_deterministic : optional
            Whether to include deterministic variables in the plot. Defaults to False.
            Note that if include deterministic is set to False and and `var_names` is
            provided, the `var_names` provided will be modified to also exclude the
            deterministic values. If this is not desirable, set
            `include deterministic` to True.
        tight_layout : optional
            Whether to call plt.tight_layout() after plotting. Defaults to True.
        """
        data = data or self.traces
        assert isinstance(
            data, az.InferenceData
        ), "data must be an InferenceData object."

        if not include_deterministic:
            var_names = list(
                set([var.name for var in self.pymc_model.free_RVs]).intersection(
                    set(list(data["posterior"].data_vars.keys()))
                )
            )
            # var_names = self._get_deterministic_var_names(data)
            if var_names:
                if "var_names" in kwargs:
                    if isinstance(kwargs["var_names"], str):
                        if kwargs["var_names"] not in var_names:
                            var_names.append(kwargs["var_names"])
                        kwargs["var_names"] = var_names
                    elif isinstance(kwargs["var_names"], list):
                        kwargs["var_names"] = list(
                            set(var_names) | set(kwargs["var_names"])
                        )
                    elif kwargs["var_names"] is None:
                        kwargs["var_names"] = var_names
                    else:
                        raise ValueError(
                            "`var_names` must be a string, a list of strings"
                            ", or None."
                        )
                else:
                    kwargs["var_names"] = var_names
        az.plot_trace(data, **kwargs)

        if tight_layout:
            plt.tight_layout()

    def summary(
        self,
        data: az.InferenceData | None = None,
        include_deterministic: bool = False,
        **kwargs,
    ) -> pd.DataFrame | xr.Dataset:
        """Produce a summary table with ArviZ but with additional convenience features.

        This is a simple wrapper for the az.summary() function. By default, it
        filters out the deterministic values from the plot. Please see the
        [arviz documentation]
        (https://arviz-devs.github.io/arviz/api/generated/arviz.summary.html)
        for additional parameters that can be specified.

        Parameters
        ----------
        data
            An ArviZ InferenceData object. If None, the traces stored in the model will
            be used.
        include_deterministic : optional
            Whether to include deterministic variables in the plot. Defaults to False.
            Note that if include_deterministic is set to False and and `var_names` is
            provided, the `var_names` provided will be modified to also exclude the
            deterministic values. If this is not desirable, set
            `include_deterministic` to True.

        Returns
        -------
        pd.DataFrame | xr.Dataset
            A pandas DataFrame or xarray Dataset containing the summary statistics.
        """
        data = data or self.traces
        assert isinstance(
            data, az.InferenceData
        ), "data must be an InferenceData object."

        if not include_deterministic:
            var_names = list(
                set([var.name for var in self.pymc_model.free_RVs]).intersection(
                    set(list(data["posterior"].data_vars.keys()))
                )
            )
            # var_names = self._get_deterministic_var_names(data)
            if var_names:
                kwargs["var_names"] = list(set(var_names + kwargs.get("var_names", [])))
        return az.summary(data, **kwargs)

    def initial_point(self, transformed: bool = False) -> dict[str, np.ndarray]:
        """Compute the initial point of the model.

        This is a slightly altered version of pm.initial_point.initial_point().

        Parameters
        ----------
        transformed : bool, optional
            If True, return the initial point in transformed space.

        Returns
        -------
        dict
            A dictionary containing the initial point of the model parameters.
        """
        fn = pm.initial_point.make_initial_point_fn(
            model=self.pymc_model, return_transformed=transformed
        )
        return pm.model.Point(fn(None), model=self.pymc_model)

    def __repr__(self) -> str:
        """Create a representation of the model."""
        output = []

        output.append("Hierarchical Sequential Sampling Model")
        output.append(f"Model: {self.model_name}")
        output.append("")

        output.append(f"Response variable: {self.response_str}")
        output.append(f"Likelihood: {self.loglik_kind}")
        output.append(f"Observations: {len(self.data)}")
        output.append("")

        output.append("Parameters:")
        output.append("")

        for param in self.params.values():
            if param.name == "p_outlier":
                continue
            output.append(f"{param.name}:")

            component = self.model.components[param.name]

            # Regression case:
            if param.is_regression:
                assert isinstance(component, DistributionalComponent)
                output.append(f"    Formula: {param.formula}")
                output.append("    Priors:")
                intercept_term = component.intercept_term
                if intercept_term is not None:
                    output.append(_print_prior(intercept_term))
                for _, common_term in component.common_terms.items():
                    output.append(_print_prior(common_term))
                for _, group_specific_term in component.group_specific_terms.items():
                    output.append(_print_prior(group_specific_term))
                output.append(f"    Link: {param.link}")
            # None regression case
            else:
                if param.prior is None:
                    prior = (
                        component.intercept_term.prior
                        if param.is_parent
                        else component.prior
                    )
                else:
                    prior = param.prior
                output.append(f"    Prior: {prior}")
            output.append(f"    Explicit bounds: {param.bounds}")
            output.append(
                " (ignored due to link function)"
                if self.link_settings is not None
                else ""
            )

        if self.p_outlier is not None:
            # TODO: Allow regression for self.p_outlier
            # Need to determine what the output should look like
            # and whether p should be hierarchical when self.hierarchical is True.
            assert not self.p_outlier.is_regression
            output.append("")
            output.append(f"Lapse probability: {self.p_outlier.prior}")
            output.append(f"Lapse distribution: {self.lapse}")

        return "\r\n".join(output)

    def __str__(self) -> str:
        """Create a string representation of the model."""
        return self.__repr__()

    @property
    def traces(self) -> az.InferenceData | pm.Approximation:
        """Return the trace of the model after sampling.

        Raises
        ------
        ValueError
            If the model has not been sampled yet.

        Returns
        -------
        az.InferenceData | pm.Approximation
            The trace of the model after the last call to `sample()`.
        """
        if not self._inference_obj:
            raise ValueError("Please sample the model first.")

        return self._inference_obj

    @property
    def vi_idata(self) -> az.InferenceData:
        """Return the variational inference approximation object.

        Raises
        ------
        ValueError
            If the model has not been sampled yet.

        Returns
        -------
        az.InferenceData
            The variational inference approximation object.
        """
        if not self._inference_obj_vi:
            raise ValueError(
                "Please run variational inference first, "
                "no variational posterior attached."
            )

        return self._inference_obj_vi

    @property
    def vi_approx(self) -> pm.Approximation:
        """Return the variational inference approximation object.

        Raises
        ------
        ValueError
            If the model has not been sampled yet.

        Returns
        -------
        pm.Approximation
            The variational inference approximation object.
        """
        if not self._vi_approx:
            raise ValueError(
                "Please run variational inference first, "
                "no variational approximation attached."
            )

        return self._vi_approx

    @property
    def map(self) -> dict:
        """Return the MAP estimates of the model parameters.

        Raises
        ------
        ValueError
            If the model has not been sampled yet.

        Returns
        -------
        dict
            A dictionary containing the MAP estimates of the model parameters.
        """
        if not self._map_dict:
            raise ValueError("Please compute map first.")

        return self._map_dict

    @property
    def initvals(self) -> dict:
        """Return the initial values of the model parameters for sampling.

        Returns
        -------
        dict
            A dictionary containing the initial values of the model parameters.
            This dict serves as the default for initial values, and can be passed
            directly to the `.sample()` function.
        """
        if self._initvals == {}:
            self._initvals = self.initial_point()
        return self._initvals

    def _check_lapse(self, lapse):
        """Determine if p_outlier and lapse is specified correctly."""
        # Basically, avoid situations where only one of them is specified.
        if self.has_lapse and lapse is None:
            raise ValueError(
                "You have specified `p_outlier`. Please also specify `lapse`."
            )
        if lapse is not None and not self.has_lapse:
            _logger.warning(
                "You have specified the `lapse` argument to include a lapse "
                + "distribution, but `p_outlier` is set to either 0 or None. "
                + "Your lapse distribution will be ignored."
            )
        if "p_outlier" in self.list_params and self.list_params[-1] != "p_outlier":
            raise ValueError(
                "Please do not include 'p_outlier' in `list_params`. "
                + "We automatically append it to `list_params` when `p_outlier` "
                + "parameter is not None"
            )

    def _fill_default(self, p: dict | Param, param_name: str) -> dict | Param:
        """Fill parameter specification in include with defaults from config."""
        default_prior, default_bounds = self.model_config.get_defaults(param_name)
        filled_default_bounds = False
        if isinstance(p, dict):
            if p.get("bounds") is None:
                p["bounds"] = default_bounds
                filled_default_bounds = True

            if "formula" not in p and p.get("prior") is None:
                if default_prior is not None:
                    p["prior"] = default_prior
                    if filled_default_bounds:
                        p_param = Param(**p)
                        p_param.do_not_truncate()
                        return p_param
                else:
                    if p["bounds"] is not None:
                        p["prior"] = _make_default_prior(p["bounds"])

        else:
            if not p.bounds:
                p.bounds = default_bounds
                filled_default_bounds = True

            if not p.formula and not p.prior:
                if default_prior is not None:
                    p.prior = default_prior
                    if filled_default_bounds:
                        p.do_not_truncate()
                else:
                    if p.bounds is not None:
                        p.prior = _make_default_prior(p.bounds)

        return p

    def _add_kwargs_and_p_outlier_to_include(
        self, include, kwargs, p_outlier
    ) -> tuple[list, dict]:
        """Process kwargs and p_outlier and add them to include."""
        if include is None:
            include = []
        else:
            include = include.copy()
        params_in_include = [param["name"] for param in include]

        # Process kwargs
        # If any of the keys is found in `list_params` it is a parameter specification
        # We add the parameter specification to `include`, which will be processed later
        # together with other parameter specifications in `include`.
        # Otherwise we create another dict and pass it to `bmb.Model`.
        other_kwargs: dict[Any, Any] = {}
        for k, v in kwargs.items():
            if k in self.list_params:
                if k in params_in_include:
                    raise ValueError(
                        f'Parameter "{k}" is already specified in `include`.'
                    )
                include.append(_process_param_in_kwargs(k, v))
            else:
                other_kwargs |= {k: v}

        # Process p_outliers the same way.
        if self.has_lapse:
            if "p_outlier" in params_in_include:
                raise ValueError(
                    "Please do not specify `p_outlier` in `include`. "
                    + "Please specify it with `p_outlier` instead."
                )
            include.append(_process_param_in_kwargs("p_outlier", p_outlier))

        return include, other_kwargs

    def _preprocess_include(self, include: list[dict | Param]) -> dict[str, Param]:
        """Turn parameter specs in include into Params."""
        result: dict[str, Param] = {}

        for param in include:
            name = param["name"]
            if name is None:
                raise ValueError(
                    "One or more parameters do not have a name. "
                    + "Please ensure that names are specified to all of them."
                )
            if name not in self.list_params:
                raise ValueError(f"{name} is not included in the list of parameters.")
            param_with_default = self._fill_default(param, name)
            result[name] = (
                Param(**param_with_default)
                if isinstance(param_with_default, dict)
                else param_with_default
            )

        return result

    def _preprocess_rest(self, processed: dict[str, Param]) -> dict[str, Param]:
        """Turn parameter specs not in include into Params."""
        not_in_include = {}

        for param_str in self.list_params:
            if param_str not in processed:
                if self.hierarchical:
                    bounds = self.model_config.bounds.get(param_str)
                    param = Param(
                        param_str,
                        formula=f"{param_str} ~ 1 + (1|participant_id)",
                        bounds=bounds,
                    )
                else:
                    prior, bounds = self.model_config.get_defaults(param_str)
                    param = Param(param_str, prior=prior, bounds=bounds)
                    param.do_not_truncate()
                not_in_include[param_str] = param

        processed |= not_in_include
        sorted_params = {}

        for param_name in self.list_params:
            sorted_params[param_name] = processed[param_name]

        return sorted_params

    def _find_parent(self) -> tuple[str, Param]:
        """Find the parent param for the model.

        The first param that has a regression will be set as parent. If none of the
        params is a regression, then the first param will be set as parent.

        Returns
        -------
        str
            The name of the param as string
        Param
            The parent Param object
        """
        for param_str in self.list_params:
            param = self.params[param_str]
            if param.is_regression:
                param.set_parent()
                return param_str, param

        param_str = self.list_params[0]
        param = self.params[param_str]
        param.set_parent()
        return param_str, param

    def _override_defaults(self):
        """Override the default priors or links."""
        is_ddm = (
            self.model_name in ["ddm", "ddm_sdv", "ddm_full"]
            and self.loglik_kind != "approx_differentiable"
        )
        for param in self.list_params:
            param_obj = self.params[param]

            if self.link_settings == "log_logit":
                param_obj.override_default_link()
            if self.prior_settings == "safe":
                if is_ddm:
                    param_obj.override_default_priors_ddm(
                        self.data, self.additional_namespace
                    )
                else:
                    param_obj.override_default_priors(
                        self.data, self.additional_namespace
                    )

    def _process_all(self):
        """Process all params."""
        assert self.list_params is not None
        for param in self.list_params:
            self.params[param].convert()

    def _parse_bambi(
        self,
    ) -> tuple[bmb.Formula, dict | None, dict[str, str | bmb.Link] | str]:
        """Retrieve three items that helps with bambi model building.

        Returns
        -------
        tuple
            A tuple containing:
                1. A bmb.Formula object.
                2. A dictionary of priors, if any is specified.
                3. A dictionary of link functions, if any is specified.
        """
        # Handle the edge case where list_params is empty:
        if not self.params:
            return bmb.Formula(f"{self.response_c} ~ 1"), None, "identity"

        parent_formula = None
        other_formulas = []
        priors: dict[str, Any] = {}
        links: dict[str, str | bmb.Link] = {}

        for _, param in self.params.items():
            formula, prior, link = param.parse_bambi()

            assert param.name is not None

            if param.is_parent:
                # parent is not a regression
                if formula is None:
                    parent_formula = f"{self.response_c} ~ 1"
                    if prior is not None:
                        priors |= {self.response_c: {"Intercept": prior[param.name]}}
                    links |= {param.name: "identity"}
                # parent is a regression
                else:
                    right_side = formula.split(" ~ ")[1]
                    parent_formula = f"{self.response_c} ~ {right_side}"
                    if prior is not None:
                        priors |= {self.response_c: prior[param.name]}
                    if link is not None:
                        links |= link
            else:
                # non-regression case
                if formula is not None:
                    other_formulas.append(formula)
                if prior is not None:
                    priors |= prior
                if link is not None:
                    links |= link

        assert parent_formula is not None
        result_formula: bmb.Formula = bmb.Formula(parent_formula, *other_formulas)
        result_priors = None if not priors else priors
        result_links: dict | str = "identity" if not links else links

        return result_formula, result_priors, result_links

    def _make_model_distribution(self) -> type[pm.Distribution]:
        """Make a pm.Distribution for the model."""
        ### Logic for different types of likelihoods:
        # -`analytical` and `blackbox`:
        #     loglik should be a `pm.Distribution`` or a Python callable (any arbitrary
        #     function).
        # - `approx_differentiable`:
        #     In addition to `pm.Distribution` and any arbitrary function, it can also
        #     be an str (which we will download from hugging face) or a Pathlike
        #     which we will download and make a distribution.

        # If user has already provided a log-likelihood function as a distribution
        # Use it directly as the distribution
        if isclass(self.loglik) and issubclass(self.loglik, pm.Distribution):
            return self.loglik

        params_is_reg = [
            param.is_regression
            for param_name, param in self.params.items()
            if param_name != "p_outlier"
        ]
        if self.extra_fields is not None:
            params_is_reg += [True for _ in self.extra_fields]

        if self.loglik_kind == "approx_differentiable":
            if self.model_config.backend == "jax":
                likelihood_callable = make_likelihood_callable(
                    loglik=self.loglik,
                    loglik_kind="approx_differentiable",
                    backend="jax",
                    params_is_reg=params_is_reg,
                )
            else:
                likelihood_callable = make_likelihood_callable(
                    loglik=self.loglik,
                    loglik_kind="approx_differentiable",
                    backend=self.model_config.backend,
                )
        else:
            likelihood_callable = make_likelihood_callable(
                loglik=self.loglik,
                loglik_kind=self.loglik_kind,
                backend=self.model_config.backend,
            )

        self.loglik = likelihood_callable

        # Make the callable for missing data
        # And assemble it with the callable for the likelihood
        if self.missing_data_network != MissingDataNetwork.NONE:
            if self.loglik_missing_data is None:
                self.loglik_missing_data = (
                    self.model_name
                    + missing_data_networks_suffix[self.missing_data_network]
                    + ".onnx"
                )
            params_only = self.missing_data_network == MissingDataNetwork.CPN

            if self.model_config.backend != "pytensor":
                missing_data_callable = make_missing_data_callable(
                    self.loglik_missing_data, "jax", params_is_reg, params_only
                )
            else:
                missing_data_callable = make_missing_data_callable(
                    self.loglik_missing_data,
                    self.model_config.backend,
                    None,
                    params_only,
                )

            self.loglik_missing_data = missing_data_callable

            self.loglik = assemble_callables(
                self.loglik,
                self.loglik_missing_data,
                params_only,
                has_deadline=self.deadline,
            )

        self.data = _rearrange_data(self.data)

        return make_distribution(
            rv=self.model_config.rv or self.model_name,
            loglik=self.loglik,
            list_params=self.list_params,
            bounds=self.bounds,
            lapse=self.lapse,
            extra_fields=(
                None
                if not self.extra_fields
                else [deepcopy(self.data[field].values) for field in self.extra_fields]
            ),
        )

    def _check_extra_fields(self, data: pd.DataFrame | None = None) -> bool:
        """Check if every field in self.extra_fields exists in data."""
        if not self.extra_fields:
            return False

        if not data:
            data = self.data

        for field in self.extra_fields:
            if field not in data.columns:
                raise ValueError(f"Field {field} not found in data.")

        return True

    def _update_extra_fields(self, new_data: pd.DataFrame | None = None):
        """Update the extra fields data in self.model_distribution.

        Parameters
        ----------
        new_data
            A DataFrame containing new data for update.
        """
        if not new_data:
            new_data = self.data

        self.model_distribution.extra_fields = [
            new_data[field].values for field in self.extra_fields
        ]

    def _get_deterministic_var_names(self, idata) -> list[str]:
        """Filter out the deterministic variables in var_names."""
        var_names = [
            f"~{param_name}"
            for param_name, param in self.params.items()
            if (param.is_regression)
        ]

        if f"{self._parent}_mean" in idata["posterior"].data_vars:
            var_names.append(f"~{self._parent}_mean")

        # Parent parameters (always regression implicitly)
        # which don't have a formula attached
        # should be dropped from var_names, since the actual
        # parent name shows up as a regression.
        if f"{self._parent}" in idata["posterior"].data_vars:
            if self.params[self._parent].formula is None:
                # Drop from var_names
                var_names = [var for var in var_names if var != f"~{self._parent}"]

        return var_names

    def _drop_parent_str_from_idata(
        self, idata: az.InferenceData | None
    ) -> az.InferenceData:
        """Drop the parent_str variable from an InferenceData object.

        Parameters
        ----------
        idata
            The InferenceData object to be modified.

        Returns
        -------
        xr.Dataset
            The modified InferenceData object.
        """
        if idata is None:
            raise ValueError("Please provide an InferenceData object.")
        else:
            for group in idata.groups():
                if ("rt,response_mean" in idata[group].data_vars) and (
                    self._parent not in idata[group].data_vars
                ):
                    setattr(
                        idata,
                        group,
                        idata[group].rename({"rt,response_mean": self._parent}),
                    )
            return idata

    def _handle_missing_data_and_deadline(self):
        """Handle missing data and deadline."""
        if not self.missing_data and not self.deadline:
            # In the case where missing_data is set to False, we need to drop the
            # cases where rt = na_value
            if pd.isna(self.missing_data_value):
                na_dropped = self.data.dropna(subset=["rt"])
            else:
                na_dropped = self.data.loc[
                    self.data["rt"] != self.missing_data_value, :
                ]

            if len(na_dropped) != len(self.data):
                _logger.warning(
                    "`missing_data` is set to False, "
                    + "but you have missing data in your dataset. "
                    + "Missing data will be dropped."
                )
            self.data = na_dropped

        elif self.missing_data and not self.deadline:
            # In the case where missing_data is set to True, we need to replace the
            # missing data with a specified na_value

            # Create a shallow copy to avoid modifying the original dataframe
            if pd.isna(self.missing_data_value):
                self.data["rt"] = self.data["rt"].fillna(-999.0)
            else:
                self.data["rt"] = self.data["rt"].replace(
                    self.missing_data_value, -999.0
                )

        else:  # deadline = True
            if self.deadline_name not in self.data.columns:
                raise ValueError(
                    "You have specified that your data has deadline, but "
                    + f"`{self.deadline_name}` is not found in your dataset."
                )
            else:
                self.data.loc[:, "rt"] = np.where(
                    self.data["rt"] < self.data[self.deadline_name],
                    self.data["rt"],
                    -999.0,
                )

    def _pre_check_data_sanity(self):
        """Check if the data is clean enough for the model."""
        for field in self.response:
            if field not in self.data.columns:
                raise ValueError(f"Field {field} not found in data.")

        self._check_extra_fields()

        if self.hierarchical:
            if "participant_id" not in self.data.columns:
                raise ValueError(
                    "You have specified that your model is hierarchical, but "
                    + "`participant_id` is not found in your dataset."
                )

    def _post_check_data_sanity(self):
        """Check if the data is clean enough for the model."""
        if self.deadline or self.missing_data:
            if -999.0 not in self.data["rt"].unique():
                raise ValueError(
                    "You have no missing data in your dataset, "
                    + "which is not allowed when `missing_data` or `deadline` is set to"
                    + " True."
                )
            rt_filtered = self.data.rt[self.data.rt != -999.0]
        else:
            rt_filtered = self.data.rt

        if np.any(rt_filtered.isna(), axis=None):
            raise ValueError(
                "You have NaN response times in your dataset, "
                + "which is not allowed."
            )

        if not np.all(rt_filtered >= 0):
            raise ValueError(
                "You have negative response times in your dataset, "
                + "which is not allowed."
            )

        valid_responses = self.data.loc[self.data["rt"] != -999.0, "response"]
        unique_responses = valid_responses.unique().astype(int)

        if np.any(~np.isin(unique_responses, self.choices)):
            invalid_responses = sorted(
                unique_responses[~np.isin(unique_responses, self.choices)]
            )
            raise ValueError(
                f"Invalid responses found in your dataset: {invalid_responses}"
            )

        if len(unique_responses) != self.n_choices:
            missing_responses = sorted(np.setdiff1d(self.choices, unique_responses))
            _logger.warning(
                "You set choices to be %s, but %s are missing from your dataset.",
                self.choices,
                missing_responses,
            )

    def _postprocess_initvals_deterministic(
        self, initval_settings: dict = INITVAL_SETTINGS
    ) -> None:
        """Set initial values for subset of parameters."""
        self._initvals = self.initial_point()
        # Consider case where link functions are set to 'log_logit'
        # or 'None'
        if self.link_settings not in ["log_logit", None]:
            _logger.info(
                "Not preprocessing initial values, "
                + "because none of the two standard link settings are chosen!"
            )
            return None

        # Set initial values for particular parameters
        for name_, starting_value in self.pymc_model.initial_point().items():
            # strip name of `_log__` and `_interval__` suffixes
            name_tmp = name_.replace("_log__", "").replace("_interval__", "")

            # We need to check if the parameter is actually backed by
            # a regression.

            # If not, we don't actually apply a link function to it as per default.
            # Therefore we need to apply the initial value strategy corresponding
            # to 'None' link function.

            # If the user actively supplies a link function, the user
            # should also have supplied an initial value insofar it matters.

            if self.params[self._get_prefix(name_tmp)].is_regression:
                param_link_setting = self.link_settings
            else:
                param_link_setting = None
            if name_tmp in initval_settings[param_link_setting].keys():
                if self._check_if_initval_user_supplied(name_tmp):
                    _logger.info(
                        "User supplied initial value detected for %s, \n"
                        " skipping overwrite with default value.",
                        name_tmp,
                    )
                    continue

                # Apply specific settings from initval_settings dictionary
                if not isinstance(self._initvals, dict):
                    raise ValueError("self._initvals should be a dictionary.")
                else:
                    dtype = self._initvals[name_tmp].dtype
                    self._initvals[name_tmp] = np.array(
                        initval_settings[param_link_setting][name_tmp]
                    ).astype(dtype)

    def _get_prefix(self, name_str: str) -> str:
        """Get parameters wise link setting function from parameter prefix."""
        # `p_outlier` is the only basic parameter floating around that has
        # an underscore in it's name.
        # We need to handle it separately. (Renaming might be better...)
        if "_" in name_str:
            if "p_outlier" not in name_str:
                name_str_prefix = name_str.split("_")[0]
            else:
                name_str_prefix = "p_outlier"
        else:
            name_str_prefix = name_str
        return name_str_prefix

    def _check_if_initval_user_supplied(
        self,
        name_str: str,
        return_value: bool = False,
    ) -> bool | float | int | np.ndarray | None:
        """Check if initial value is user-supplied."""
        # The function assumes that the name_str is either raw parameter name
        # or `paramname_Intercept`, because we only really provide special default
        # initial values for those types of parameters

        # `p_outlier` is the only basic parameter floating around that has
        # an underscore in it's name.
        # We need to handle it separately. (Renaming might be better...)
        if "_" in name_str:
            if "p_outlier" not in name_str:
                name_str_prefix = name_str.split("_")[0]
                # name_str_suffix = "".join(name_str.split("_")[1:])
                name_str_suffix = name_str[len(name_str_prefix + "_") :]
            else:
                name_str_prefix = "p_outlier"
                if name_str == "p_outlier":
                    name_str_suffix = ""
                else:
                    # name_str_suffix = "".join(name_str.split("_")[2:])
                    name_str_suffix = name_str[len("p_outlier_") :]
        else:
            name_str_prefix = name_str
            name_str_suffix = ""

        if isinstance(self.priors, dict):
            if name_str_prefix == self._parent:
                tmp_param = self.response_c
            else:
                tmp_param = name_str_prefix

            if tmp_param == self.response_c:
                # If the parameter was parent it is automatically treated as a
                # regression.
                if not name_str_suffix:
                    # No suffix --> Intercept
                    if "initval" in self.priors[tmp_param]["Intercept"].args:
                        if return_value:
                            return self.priors[tmp_param]["Intercept"].args["initval"]
                        else:
                            return True
                    else:
                        if return_value:
                            return None
                        else:
                            return False
                else:
                    # If the parameter has a suffix --> use it
                    if "initval" in self.priors[tmp_param][name_str_suffix].args:
                        if return_value:
                            return self.priors[tmp_param][name_str_suffix].args[
                                "initval"
                            ]
                        else:
                            return True
                    else:
                        if return_value:
                            return None
                        else:
                            return False
            else:
                # If the parameter is not a parent, it is treated as a regression
                # only when actively specified as such.
                if not name_str_suffix:
                    # If no suffix --> treat as basic parameter.
                    if "initval" in self.priors[tmp_param].args:
                        if return_value:
                            return self.priors[tmp_param].args["initval"]
                        else:
                            return True
                    else:
                        if return_value:
                            return None
                        else:
                            return False
                else:
                    # If suffix --> treat as regression and use suffix
                    if "initval" in self.priors[tmp_param][name_str_suffix].args:
                        if return_value:
                            return self.priors[tmp_param][name_str_suffix].args[
                                "initval"
                            ]
                        else:
                            return True
                    else:
                        if return_value:
                            return None
                        else:
                            return False
        else:
            raise ValueError("`priors` should be a dictionary.")

    def _jitter_initvals(
        self, jitter_epsilon: float = 0.01, vector_only: bool = False
    ) -> None:
        """Apply controlled jitter to initial values."""
        if vector_only:
            self.__jitter_initvals_vector_only(jitter_epsilon)
        else:
            self.__jitter_initvals_all(jitter_epsilon)

    def __jitter_initvals_vector_only(self, jitter_epsilon: float) -> None:
        # Note: Calling our initial point function here
        # --> operate on untransformed variables
        initial_point_dict = self.initial_point()
        for name_, starting_value in initial_point_dict.items():
            name_tmp = name_.replace("_log__", "").replace("_interval__", "")
            if starting_value.ndim != 0 and starting_value.shape[0] != 1:
                starting_value_tmp = starting_value + np.random.uniform(
                    -jitter_epsilon, jitter_epsilon, starting_value.shape
                ).astype(np.float32)

                # Note: self._initvals shouldn't be None when this is called
                if not isinstance(self._initvals, dict):
                    raise ValueError("self._initvals should not be a dictionary.")
                else:
                    dtype = self._initvals[name_tmp].dtype
                    self._initvals[name_tmp] = np.array(starting_value_tmp).astype(
                        dtype
                    )

    def __jitter_initvals_all(self, jitter_epsilon: float) -> None:
        # Note: Calling our initial point function here
        # --> operate on untransformed variables
        initial_point_dict = self.initial_point()
        # initial_point_dict = self.pymc_model.initial_point()
        for name_, starting_value in initial_point_dict.items():
            name_tmp = name_.replace("_log__", "").replace("_interval__", "")
            starting_value_tmp = starting_value + np.random.uniform(
                -jitter_epsilon, jitter_epsilon, starting_value.shape
            ).astype(np.float32)

            if not isinstance(self._initvals, dict):
                raise ValueError("self._initvals should not be a dictionary.")
            else:
                dtype = self.initvals[name_tmp].dtype
                self._initvals[name_tmp] = np.array(starting_value_tmp).astype(dtype)


def _set_missing_data_and_deadline(
    missing_data: bool, deadline: bool, data: pd.DataFrame
) -> MissingDataNetwork:
    """Set missing data and deadline."""
    if not missing_data and not deadline:
        return MissingDataNetwork.NONE

    if missing_data and not deadline:
        network = MissingDataNetwork.CPN
    elif not missing_data and deadline:
        network = MissingDataNetwork.OPN
    else:
        network = MissingDataNetwork.GONOGO

    if np.all(data["rt"] == -999.0):
        if network == MissingDataNetwork.CPN:
            raise ValueError(
                "`missing_data` is set to True, but you have no missing data in your "
                + "dataset."
            )
        elif network == MissingDataNetwork.OPN:
            raise ValueError(
                "`deadline` is set to True, but you have no rts exceeding the deadline."
            )
        else:
            raise ValueError(
                "`missing_data` and `deadline` are both set to True, but you have no "
                + "missing data and/or no rts exceeding the deadline."
            )

    return network<|MERGE_RESOLUTION|>--- conflicted
+++ resolved
@@ -253,12 +253,9 @@
     ):
         self.data = data.copy()
         self._inference_obj = None
-<<<<<<< HEAD
         self._initvals: dict[str, Any] = {}
-=======
         self._inference_obj_vi = None
         self._vi_approx = None
->>>>>>> 906bce61
         self._map_dict = None
         self.hierarchical = hierarchical
 
