--- conflicted
+++ resolved
@@ -23,12 +23,7 @@
 
 
 # mypy: disable-error-code="has-type"
-<<<<<<< HEAD
-# noqa: PLW1641
-class Prior(bmb.Prior):
-=======
 class Prior(bmb.Prior):  # noqa: PLW1641
->>>>>>> 8340797a
     """Abstract specification of a prior.
 
     Parameters
