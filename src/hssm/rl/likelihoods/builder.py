"""The log-likelihood function for the RLDM model."""

from dataclasses import dataclass
from typing import Any, Callable, Protocol

import jax
import jax.numpy as jnp
import numpy as np
from jax.lax import scan
from pytensor.graph import Op

from hssm.distribution_utils.func_utils import make_vjp_func
from hssm.distribution_utils.jax import make_jax_logp_ops


class AnnotatedFunction(Protocol):
    """A protocol for functions annotated with metadata about their parameters.

    This protocol defines the interface for functions that have been annotated with
    the `hssm.rl.likelihoods.utils.annotate_function` decorator. It is a key abstraction
    in the RLDM (Reinforcement Learning Drift-Diffusion Model) likelihood system,
    enabling automatic parameter resolution and composition of complex likelihood
    functions.

    The protocol ensures that functions carry metadata about:
    - Which parameters they require as inputs
    - Which values they produce as outputs
    - Which of their inputs need to be computed by other annotated functions

    This metadata-driven approach allows `make_rl_logp_func` to automatically:
    1. Identify which parameters come from data columns vs. model parameters
    2. Determine which parameters need to be computed by other functions
    3. Build a complete computational graph for the likelihood function

    Attributes
    ----------
    inputs : list[str]
        Names of all input parameters required by the function. These can include:
        - Data columns (e.g., "rt", "response", "feedback")
        - Model parameters (e.g., "rl.alpha", "scaler", "a", "z", "t")
        - Computed parameters that will be provided by other functions (e.g., "v")
    outputs : list[str]
        Names of values produced by the function. For parameter computation
        functions (e.g., `compute_v_subject_wise`), this typically contains
        the name of the computed parameter (e.g., ["v"]). For likelihood
        functions, this is often empty or contains ["logp"].
    computed : dict[str, AnnotatedFunction]
        Mapping from parameter names to the AnnotatedFunction instances that
        compute them. For example, if drift rate "v" is computed by a
        reinforcement learning model, this would be:
        `{"v": compute_v_subject_wise_annotated}`.
        This creates a dependency graph that the system uses to determine
        the order of computation.

    Examples
    --------
    Create an annotated computation function for drift rates:

    >>> @annotate_function(
    ...     inputs=["rl.alpha", "scaler", "response", "feedback"], outputs=["v"]
    ... )
    ... def compute_v_subject_wise(subj_trials):
    ...     # Computation logic here
    ...     return v_values

    Create an annotated likelihood function that depends on computed parameters:

    >>> @annotate_function(
    ...     inputs=["v", "a", "z", "t", "theta", "rt", "response"],
    ...     computed={"v": compute_v_subject_wise_annotated},
    ... )
    ... def angle_logp_func(params_matrix):
    ...     # Likelihood computation logic here
    ...     return logp

    Notes
    -----
    The `@annotate_function` decorator dynamically attaches the `inputs`, `outputs`,
    and `computed` attributes to functions at runtime via `setattr()`. This Protocol
    provides a type hint interface for static type checkers.

    See Also
    --------
    hssm.rl.likelihoods.utils.annotate_function : Decorator that creates
        AnnotatedFunction instances
    make_rl_logp_func : Factory that uses AnnotatedFunction metadata to build
        likelihoods
    _get_column_indices_with_computed : Helper that resolves parameter sources
    """

    inputs: list[str]
    outputs: list[str]
    computed: dict[str, "AnnotatedFunction"]

    # Added to satisfy static type checkers
    def __call__(self, *args: Any, **kwargs: Any) -> Any: ...  # noqa: D102


# Inner function to compute the drift rate and update q-values for each trial.
# This function is used with `jax.lax.scan` to process each trial in the RLDM model.
def compute_v_trial_wise(
    q_val: jnp.ndarray, inputs: jnp.ndarray
) -> tuple[jnp.ndarray, jnp.ndarray]:
    """Compute the drift rate and updates the q-values for each trial.

    This function is used with `jax.lax.scan` to process each trial. It takes the
    current q-values and the RL parameters (rl_alpha, scaler), action (response),
    and reward (feedback) for the current trial, computes the drift rate, and
    updates the q-values. The q_values are updated in each iteration and carried
    forward to the next one.

    Parameters
    ----------
    q_val
        A length-2 jnp array containing the current q-values for the two alternatives.
        These values are updated in each iteration and carried forward to the next
        trial.
    inputs
        A 2D jnp array containing the RL parameters (rl_alpha, scaler),
        action (response), and reward (feedback) for the current trial.

    Returns
    -------
    tuple
        A tuple containing the updated q-values and the computed drift rate (v).
    """
    rl_alpha, scaler, action, reward = inputs
    action = jnp.astype(action, jnp.int32)

    # drift rate on each trial depends on difference in expected rewards for
    # the two alternatives:
    # drift rate = (q_up - q_low) * scaler where
    # the scaler parameter describes the weight to put on the difference in
    # q-values.
    computed_v = (q_val[1] - q_val[0]) * scaler

    # compute the reward prediction error
    delta_RL = reward - q_val[action]

    # update the q-values using the RL learning rule (here, simple TD rule)
    q_val = q_val.at[action].set(q_val[action] + rl_alpha * delta_RL)

    return q_val, computed_v


# This function computes the drift rates (v) for each subject by processing
# their trials one by one. It uses `jax.lax.scan` to efficiently iterate over
# the trials and compute the drift rates based on the RL parameters, actions,
# and rewards for each trial.
def compute_v_subject_wise(
    subj_trials: jnp.ndarray,
) -> jnp.ndarray:
    """Compute the drift rates (v) for a given subject.

    Parameters
    ----------
    subj_trials:
        A jnp array of dimension (n_trials, 4) containing rl_alpha, scaler,
        action (response), and reward (feedback) for each trial of the subject.

    Returns
    -------
    jnp.ndarray
        The computed drift rates (v) for the RLDM model for the given subject.
    """
    _, v = scan(
        compute_v_trial_wise,
        jnp.ones(2) * 0.5,  # initial q-values for the two alternatives
        subj_trials,
    )

    return v


def _get_column_indices(
    cols_to_look_up: list[str],
    data_cols: list[str],
    list_params: list[str] | None,
    extra_fields: list[str] | None,
) -> dict[str, tuple[str, int]]:
    """Return indices for required columns.

    Parameters
    ----------
    cols_to_look_up : list[str]
        Columns to find indices for
    data_cols : list[str]
        Available data columns
    list_params : list[str] | None
        Available list parameters
    extra_fields : list[str] | None
        Available extra fields

    Returns
    -------
    dict[str, tuple[str, int]]
        Mapping of column names to (source, index) tuples where source is
        "data" for data columns or "args" for list_params/extra_fields.

    See Also
    --------
    _get_column_indices_with_computed : Extended version that handles computed
        parameters
    _collect_cols_arrays : Uses these indices to extract arrays
    """
    list_params = list_params or []
    extra_fields = extra_fields or []
    list_params_extra_fields = list_params + extra_fields
    colidxs = {}
    for col in cols_to_look_up:
        if col in data_cols:
            colidxs[col] = ("data", data_cols.index(col))
        elif col in list_params_extra_fields:
            colidxs[col] = ("args", list_params_extra_fields.index(col))
        else:
            raise ValueError(
                f"Column '{col}' not found in any of `data`, `list_params`, "
                f"or `extra_fields`."
            )
    return colidxs


@dataclass
class ColumnLookupResult:
    """Result of column lookup containing indices and computed parameter info."""

    colidxs: dict[str, tuple[str, int]]
    computed: list[str]


def _get_column_indices_with_computed(
    func_with_inputs: AnnotatedFunction,
    data_cols: list[str],
    list_params: list[str] | None,
    extra_fields: list[str] | None,
) -> ColumnLookupResult:
    """Get column indices and identify computed parameters from function inputs.

    Parameters
    ----------
    func_with_inputs : Callable
        Function object with .inputs attribute containing required columns
    data_cols : list[str]
        Available data columns
    list_params : list[str] | None
        Available list parameters
    extra_fields : list[str] | None
        Available extra fields

    Returns
    -------
    ColumnLookupResult
        Object with colidxs dict and computed list
    """
    if not hasattr(func_with_inputs, "inputs"):
        raise TypeError("func_with_inputs must have an 'inputs' attribute")
    inputs = func_with_inputs.inputs

    # Create sets for efficient lookup
    inputs_set = set(inputs)
    list_params = list_params or []
    extra_fields = extra_fields or []
    all_available_set = set(data_cols + list_params + extra_fields)

    # Find which inputs are available and which are computed
    found_set = inputs_set & all_available_set
    computed_set = inputs_set - all_available_set

    # Convert back to lists maintaining original order
    found_inputs = [inp for inp in inputs if inp in found_set]
    computed = [inp for inp in inputs if inp in computed_set]

    colidxs = _get_column_indices(found_inputs, data_cols, list_params, extra_fields)

    return ColumnLookupResult(colidxs=colidxs, computed=computed)


def _collect_cols_arrays(data, _args, colidxs):
    """Extract arrays from data or args based on column index mappings.

    Parameters
    ----------
    data : np.ndarray
        2D array containing trial data (e.g., rt, response).
    _args : tuple
        Model parameters and extra fields passed as separate arrays.
    colidxs : dict[str, tuple[str, int]]
        Mapping of column names to (source, index) tuples where source is
        either "data" or "args".

    Returns
    -------
    list
        Arrays extracted from their respective sources in the order of colidxs keys.
    """

    def _extract_array(source, idx):
        return data[:, idx] if source == "data" else _args[idx]

    collected = [_extract_array(source, idx) for source, idx in colidxs.values()]
    return collected


def _validate_computed_parameters(
    ssm_logp_func: AnnotatedFunction,
    computed_params: list[str],
) -> None:
    """Validate that all computed parameters have corresponding compute functions.

    Parameters
    ----------
    ssm_logp_func : AnnotatedFunction
        The SSM log-likelihood function that should contain compute functions
        for computed parameters.
    computed_params : list[str]
        List of parameter names identified as computed (not available in
        data_cols, list_params, or extra_fields).

    Raises
    ------
    ValueError
        If computed parameters are identified but no compute functions are
        provided, or if some computed parameters lack compute functions.
    """
    if not computed_params:
        return

    if not hasattr(ssm_logp_func, "computed") or not ssm_logp_func.computed:
        raise ValueError(
            f"Parameters {computed_params} are not available "
            f"in data_cols, list_params, or extra_fields, but no compute "
            f"functions are provided in ssm_logp_func.computed"
        )

    missing_compute_funcs = set(computed_params) - set(ssm_logp_func.computed.keys())
    if missing_compute_funcs:
        raise ValueError(
            f"Parameters {missing_compute_funcs} are identified as "
            f"computed but no compute functions are provided in "
            f"ssm_logp_func.computed"
        )


def make_rl_logp_func(
    ssm_logp_func: AnnotatedFunction,
    n_participants: int,
    n_trials: int,
    data_cols: list[str] | None = None,
    list_params: list[str] | None = None,
    extra_fields: list[str] | None = None,
) -> Callable:
    """Create a log-likelihood function for models with computed parameters.

    Factory function that builds a complete log-likelihood for sequential sampling
    models where some parameters are computed by other models (e.g., drift rates
    computed from reinforcement learning).

    Parameters
    ----------
    ssm_logp_func : AnnotatedFunction
        A non-jitted JAX log-likelihood function for the sequential sampling model,
        decorated with `@annotate_function`. It must have `.inputs`, `.outputs`, and
        `.computed` attributes specifying parameter dependencies.
    n_participants : int
        Number of participants in the dataset.
    n_trials : int
        Number of trials per participant.
    data_cols : list[str] | None, optional
        Column names in the data array. Defaults to `["rt", "response"]`.
    list_params : list[str] | None, optional
        Model parameter names passed as separate arrays in `*args`. Defaults to None.
    extra_fields : list[str] | None, optional
        Additional fields (e.g., 'feedback') required by computation functions.
        Defaults to None.

    Returns
    -------
    Callable
        Log-likelihood function with signature `logp(data, *args) -> np.ndarray`.
        Automatically computes dependent parameters and evaluates the SSM likelihood.
    """
    data_cols = data_cols or ["rt", "response"]
    list_params = list_params or []
    extra_fields = extra_fields or []

    vmapped_func = jax.vmap(ssm_logp_func.computed["v"], in_axes=0)

    def logp(data, *args) -> np.ndarray:
        """Compute the log-likelihood for the RLDM model for each trial.

        This function computes the full log-likelihood for a reinforcement learning
        drift-diffusion model (RLDM). It first computes any required intermediate
        parameters (such as drift rates) for each trial, and then evaluates the
        sequential sampling model (SSM) likelihood using these parameters.

        Parameters
        ----------
        data : np.ndarray
            A 2D array containing trial data.
        *args :
            Model parameters included in list_params and extra_fields.

        Returns
        -------
        np.ndarray
            The computed log-likelihoods for each trial, reshaped as a 2D array.
        """
<<<<<<< HEAD
=======
        # Reshape subj_trials into a 3D array of shape
        # (n_participants, n_trials, len(args))
        # so we can act on this object with the vmapped version of the mapping function
        # TODO: Generalize to handle every member in computed (PR #857)
>>>>>>> 3af7569c
        # Get column indices for SSM logp function
        # Identifies computed vs available params
        ssm_logp_func_colidxs = _get_column_indices_with_computed(
            ssm_logp_func,
            data_cols,
            list_params,
            extra_fields,
        )
<<<<<<< HEAD

        # Validate that all computed parameters have compute functions
        _validate_computed_parameters(ssm_logp_func, ssm_logp_func_colidxs.computed)

        # Compute all computed parameters
        def compute_parameter(param_name: str) -> tuple[str, jnp.ndarray]:
            """Compute a single parameter and return (name, values) tuple."""
            compute_func = ssm_logp_func.computed[param_name]

            # Get column indices for inputs needed by computation function
            compute_func_colidxs = _get_column_indices(
                compute_func.inputs, data_cols, list_params, extra_fields
            )

            # Extract and organize data for this computation
            compute_func_data = _collect_cols_arrays(data, args, compute_func_colidxs)

            # Reshape into 3D array (n_participants, n_trials, n_inputs)
            # to enable vmapping over participants
            subj_trials = jnp.stack(compute_func_data, axis=1)
            subj_trials = subj_trials.reshape(n_participants, n_trials, -1)

            # Apply vmap to compute parameter values for all participants
            vmapped_func = jax.vmap(compute_func, in_axes=0)
            computed_values = vmapped_func(subj_trials)

            # Reshape back to 2D (total_trials, 1) for concatenation
            return param_name, computed_values.reshape((-1, 1))

        computed_param_values = (
            {
                param_name: compute_parameter(param_name)[1]
                for param_name in ssm_logp_func_colidxs.computed
            }
            if hasattr(ssm_logp_func, "computed") and ssm_logp_func.computed
            else {}
        )
=======
        ssm_logp_input_indices = _get_column_indices(
            ssm_logp_func.computed["v"].inputs, data_cols, list_params, extra_fields
        )
        ssm_logp_data = _collect_cols_arrays(data, args, ssm_logp_input_indices)
        subj_trials = jnp.stack(ssm_logp_data, axis=1)
        subj_trials = subj_trials.reshape(n_participants, n_trials, -1)
        computed_arg = vmapped_func(subj_trials)
        computed_arg = computed_arg.reshape((-1, 1))
>>>>>>> 3af7569c

        # Extract non-computed parameters
        non_computed_args = _collect_cols_arrays(
            data, args, ssm_logp_func_colidxs.colidxs
        )

        # Build final parameter matrix maintaining order from ssm_logp_func.inputs
        # This ensures parameters appear in the sequence expected by the SSM likelihood
        def get_param_array(param_name: str) -> jnp.ndarray:
            """Get parameter array from computed values or non-computed args."""
            if param_name in computed_param_values:
                return computed_param_values[param_name]
            # Use non-computed value (from data or args)
            # Find its position in non_computed_args based on colidxs order
            colidxs_keys = list(ssm_logp_func_colidxs.colidxs.keys())
            idx = colidxs_keys.index(param_name)
            return non_computed_args[idx].reshape((-1, 1))

        param_arrays = [get_param_array(name) for name in ssm_logp_func.inputs]

        # Stack all parameters into final matrix
        lan_matrix = jnp.concatenate(param_arrays, axis=1)
        return ssm_logp_func(lan_matrix)

    return logp


<<<<<<< HEAD
=======
# TODO[CP]: Adapt this function given the changes to make_rl_logp_func (#857)
# pragma: no cover
>>>>>>> 3af7569c
def make_rl_logp_op(
    ssm_logp_func: AnnotatedFunction,
    n_participants: int,
    n_trials: int,
    data_cols: list[str] | None = None,
    list_params: list[str] | None = None,
    extra_fields: list[str] | None = None,
) -> Op:
    """Create a log-likelihood pytensor Op for models with computed parameters.

    Factory function that builds a complete log-likelihood Op for reinforcement learning
    models where some parameters are computed by other models (e.g., drift rates
    computed from reinforcement learning).

    Parameters
    ----------
    ssm_logp_func : AnnotatedFunction
        A non-jitted JAX log-likelihood function for the sequential sampling model,
        decorated with `@annotate_function`. It must have `.inputs`, `.outputs`, and
        `.computed` attributes specifying parameter dependencies.
    n_participants : int
        Number of participants in the dataset.
    n_trials : int
        Number of trials per participant.
    data_cols : list[str] | None, optional
        Column names in the data array. Defaults to `["rt", "response"]`.
    list_params : list[str] | None, optional
        Model parameter names passed as separate arrays in `*args`. Defaults to None.
    extra_fields : list[str] | None, optional
        Additional fields (e.g., 'feedback') required by computation functions.
        Defaults to None.

    Returns
    -------
    Op
        A PyTensor Op that wraps the log-likelihood computation, automatically computing
        dependent parameters and evaluating the SSM likelihood.
    """
    logp = make_rl_logp_func(
        ssm_logp_func,
        n_participants,
        n_trials,
        data_cols,
        list_params,
        extra_fields,
    )
    n_params = len(list_params or [])
    vjp_logp = make_vjp_func(logp, params_only=False, n_params=n_params)

    return make_jax_logp_ops(
        logp=jax.jit(logp),
        logp_vjp=jax.jit(vjp_logp),
        logp_nojit=logp,
        n_params=n_params,
    )<|MERGE_RESOLUTION|>--- conflicted
+++ resolved
@@ -405,13 +405,6 @@
         np.ndarray
             The computed log-likelihoods for each trial, reshaped as a 2D array.
         """
-<<<<<<< HEAD
-=======
-        # Reshape subj_trials into a 3D array of shape
-        # (n_participants, n_trials, len(args))
-        # so we can act on this object with the vmapped version of the mapping function
-        # TODO: Generalize to handle every member in computed (PR #857)
->>>>>>> 3af7569c
         # Get column indices for SSM logp function
         # Identifies computed vs available params
         ssm_logp_func_colidxs = _get_column_indices_with_computed(
@@ -420,7 +413,6 @@
             list_params,
             extra_fields,
         )
-<<<<<<< HEAD
 
         # Validate that all computed parameters have compute functions
         _validate_computed_parameters(ssm_logp_func, ssm_logp_func_colidxs.computed)
@@ -458,16 +450,6 @@
             if hasattr(ssm_logp_func, "computed") and ssm_logp_func.computed
             else {}
         )
-=======
-        ssm_logp_input_indices = _get_column_indices(
-            ssm_logp_func.computed["v"].inputs, data_cols, list_params, extra_fields
-        )
-        ssm_logp_data = _collect_cols_arrays(data, args, ssm_logp_input_indices)
-        subj_trials = jnp.stack(ssm_logp_data, axis=1)
-        subj_trials = subj_trials.reshape(n_participants, n_trials, -1)
-        computed_arg = vmapped_func(subj_trials)
-        computed_arg = computed_arg.reshape((-1, 1))
->>>>>>> 3af7569c
 
         # Extract non-computed parameters
         non_computed_args = _collect_cols_arrays(
@@ -495,11 +477,6 @@
     return logp
 
 
-<<<<<<< HEAD
-=======
-# TODO[CP]: Adapt this function given the changes to make_rl_logp_func (#857)
-# pragma: no cover
->>>>>>> 3af7569c
 def make_rl_logp_op(
     ssm_logp_func: AnnotatedFunction,
     n_participants: int,
