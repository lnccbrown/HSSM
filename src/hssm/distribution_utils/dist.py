"""Helper functions for creating a `pymc.Distribution`.

This module provides functions for producing for Wiener First-Passage Time (WFPT)
distributions that support arbitrary log-likelihood functions and random number
generation ops.
"""

import logging
from functools import partial
from os import PathLike
from pathlib import Path
from typing import Any, Callable, Literal, Type, cast

import bambi as bmb
import numpy as np
import onnx
import pymc as pm
import pytensor
import pytensor.tensor as pt
from bambi.backend.utils import get_distribution_from_prior
from pytensor.tensor.random.op import RandomVariable
from ssms.basic_simulators.simulator import simulator
from ssms.config import model_config as ssms_model_config

<<<<<<< HEAD
from .._types import LogLikeFunc, LogLikeGrad
=======
from .._types import LogLikeFunc
>>>>>>> 40b95610
from ..utils import decorate_atomic_simulator, download_hf, ssms_sim_wrapper
from .blackbox import make_blackbox_op
from .jax import make_jax_logp_ops
from .onnx import (
    make_jax_logp_funcs_from_jax_callable,
    make_jax_logp_funcs_from_onnx,
    make_pytensor_logp,
)

_logger = logging.getLogger("hssm")

LOGP_LB = pm.floatX(-66.1)


def apply_param_bounds_to_loglik(
    logp: Any,
    list_params: list[str],
    *dist_params: Any,
    bounds: dict[str, tuple[float, float]],
):
    """Adjust the log probability of a model based on parameter boundaries.

    Parameters
    ----------
    logp
        The log probability of the model.
    list_params
        A list of strings representing the names of the distribution parameters.
    dist_params
        The distribution parameters.
    bounds
        Boundaries for parameters in the likelihood.

    Returns
    -------
        The adjusted log likelihoods.
    """
    dist_params_dict = dict(zip(list_params, dist_params))

    bounds = {k: (pm.floatX(v[0]), pm.floatX(v[1])) for k, v in bounds.items()}
    out_of_bounds_mask = pt.zeros_like(logp, dtype=bool)

    for param_name, param in dist_params_dict.items():
        # It cannot be assumed that each parameter will have bounds.
        # Skip the paramters that do not have bounds.
        if param_name not in bounds:
            continue

        lower_bound, upper_bound = bounds[param_name]

        param_mask = pt.bitwise_or(pt.lt(param, lower_bound), pt.gt(param, upper_bound))
        out_of_bounds_mask = pt.bitwise_or(out_of_bounds_mask, param_mask)

    logp = pt.where(out_of_bounds_mask, LOGP_LB, logp)

    return logp


# AF-TODO: define clip params


def ensure_positive_ndt(data, logp, list_params, dist_params):
    """Ensure that the non-decision time is always positive.

    Replaces the log probability of the model with a lower bound if the non-decision
    time is not positive.

    Parameters
    ----------
    data
        A two-column numpy array with response time and response.
    logp
        The log-likelihoods.
    list_params
        A list of parameters that the log-likelihood accepts. The order of the
        parameters in the list will determine the order in which the parameters
        are passed to the log-likelihood function.
    dist_params
        A list of parameters used in the likelihood computation. The parameters
        can be both scalars and arrays.

    Returns
    -------
    float
        The log-likelihood of the model.
    """
    rt = data[:, 0]

    if "t" not in list_params:
        return logp

    t = dist_params[list_params.index("t")]

    return pt.where(
        # consistent with the epsilon in the analytical likelihood
        rt - t <= 1e-15,
        LOGP_LB,
        logp,
    )


def make_hssm_rv(
    simulator_fun: Callable | str,
    list_params: list[str],
    lapse: bmb.Prior | None = None,
) -> Type[RandomVariable]:
    """Build a RandomVariable Op according to the list of parameters.

    Parameters
    ----------
    simulator_fun
        A simulator function with the `model_name` and `choices` attributes.
    list_params
        A list of str of all parameters for this `RandomVariable`.
    lapse : optional
        A bmb.Prior object representing the lapse distribution.

    Returns
    -------
    Type[RandomVariable]
        A class of RandomVariable that are to be used in a `pm.Distribution`.
    """
    if isinstance(simulator_fun, str):
        # If simulator_fun is passed as a string,
        # we assume it is a valid model in the
        # ssm-simulators package.
        simulator_fun_str = simulator_fun
        if simulator_fun_str not in ssms_model_config:
            _logger.warning(
                "You supplied a model '%s', which is currently not supported in "
                + "the ssm_simulators package. An error will be thrown when sampling "
                + "from the random variable or when using any "
                + "posterior or prior predictive sampling methods.",
                simulator_fun_str,
            )
            # We still build a bogus simulator function here
            # that will raise an error when finally called.
            simulator_fun_internal = decorate_atomic_simulator(
                model_name=simulator_fun_str, choices=[0, 1, 2], obs_dim=2
            )(
                partial(
                    ssms_sim_wrapper,
                    simulator_fun=simulator,
                    model=simulator_fun_str,  # will raise error due to unkown string
                )
            )
        else:
            simulator_fun_internal = decorate_atomic_simulator(
                model_name=simulator_fun_str,
                choices=ssms_model_config[simulator_fun_str]["choices"],
                obs_dim=2,  # At least for now ssms models all fall under 2 obs dims
            )(
                partial(
                    ssms_sim_wrapper,
                    simulator_fun=simulator,  # Passing simulator from ssm-simulators
                    model=simulator_fun_str,
                )
            )
    elif callable(simulator_fun):
        simulator_fun_internal = simulator_fun
    else:
        raise ValueError(
            "The simulator argument must be a string or a callable, "
            f"but you passed {simulator_fun}."
        )

    if lapse is not None and list_params[-1] != "p_outlier":
        list_params.append("p_outlier")

    if hasattr(simulator_fun_internal, "model_name"):
        model_name = simulator_fun_internal.model_name
    else:
        raise ValueError("The simulator function must have a `model_name` attribute.")
    if hasattr(simulator_fun_internal, "choices"):
        choices = simulator_fun_internal.choices
    else:
        raise ValueError("The simulator function must have a `choices` attribute.")
    if hasattr(simulator_fun_internal, "obs_dim"):
        if isinstance(simulator_fun_internal.obs_dim, int):
            obs_dim_int = simulator_fun_internal.obs_dim
        else:
            raise ValueError("The obs_dim attribute must be an integer")
    else:
        raise ValueError("The simulator function must have a `obs_dim` attribute.")

    # pylint: disable=W0511, R0903
    class HSSMRV(RandomVariable):
        """HSSMRV random variable."""

        name: str = model_name + "_RV"
        # New in PyMC 5.16+: instead of using `ndims_supp`, we use `signature` to define
        # the signature of the random variable. The string to the left of the `->` sign
        # describes the input signature, which is `()` for each parameter, meaning each
        # parameter is a scalar. The string to the right of the
        # `->` sign describes the output signature, which is `(2)`, which means the
        # random variable is a length-2 array.
        signature: str = f"{','.join(['()'] * len(list_params))}->({obs_dim_int})"
        dtype: str = "floatX"
        _print_name: tuple[str, str] = ("SSM", "\\operatorname{SSM}")
        _list_params = list_params
        _lapse = lapse

        # pylint: disable=arguments-renamed,bad-option-value,W0221
        # NOTE: `rng` now is a np.random.Generator instead of RandomState
        # since the latter is now deprecated from numpy
        @classmethod
        def rng_fn(
            cls,
            rng: np.random.Generator,
            *args,
            **kwargs,
        ) -> np.ndarray:
            """Generate random variables from this distribution.

            Parameters
            ----------
            rng
                A `np.random.Generator` object for random state.
            args
                Unnamed arguments of parameters, in the order of `_list_params`, plus
                the last one as size.
            kwargs
                Other keyword arguments passed to the ssms simulator.

            Returns
            -------
            np.ndarray
                An array of `(rt, response)` generated from the distribution.

            Note
            ----
            How size is handled in this method:

            We apply multiple tricks to get this method to work with ssm_simulators.

            First, size could be an array with one element. We squeeze the array and
            use that element as size.

            Then, size could depend on whether the parameters passed to this method.
            If all parameters passed are scalar, that is the easy case. We just
            assemble all parameters into a 1D array and pass it to the `theta`
            argument. In this case, size is number of observations.

            If one of the parameters is a vector, which happens one or more parameters
            is the target of a regression. In this case, we take the size of the
            parameter with the largest size. If size is None, we will set size to be
            this largest size. If size is not None, we check if size is a multiple of
            the largest size. If not, an error is thrown. Otherwise, we assemble the
            parameter as a matrix and pass it as the `theta` argument. The multiple then
            becomes how many samples we draw from each trial.
            """
            # First figure out what the size specified here is
            # Since the number of unnamed arguments is undetermined,
            # we are going to use this hack.

            if "size" in kwargs:
                size = kwargs.pop("size")
            else:
                size = args[-1]
                args = args[:-1]

            if size is None:
                size = 1

            # Although we got around the ndims_supp issue, the size parameter passed
            # here is still an array with one element. We need to take it out.
            if not np.isscalar(size):
                size = np.squeeze(size)

            num_params = len(cls._list_params)

            # TODO: We need to figure out what to do with extra_fields when
            # doing posterior predictive sampling. Right now nothing is done.
            if num_params < len(args):
                arg_arrays = [np.asarray(arg) for arg in args[:num_params]]
            else:
                arg_arrays = [np.asarray(arg) for arg in args]

            p_outlier = None

            if cls._list_params[-1] == "p_outlier":
                p_outlier = arg_arrays.pop(-1)

            iinfo32 = np.iinfo(np.uint32)
            seed = rng.integers(0, iinfo32.max, dtype=np.uint32)

            is_all_args_scalar = all(arg.size == 1 for arg in arg_arrays)

            if is_all_args_scalar:
                # All parameters are scalars

                theta = np.stack(arg_arrays)
                if theta.ndim > 1:
                    theta = theta.squeeze(axis=-1)

                theta = np.tile(theta, (size, 1))
                n_replicas = 1
            else:
                # Preprocess all parameters, reshape them into a matrix of dimension
                # (size, n_params) where size is the number of elements in the largest
                # of all parameters passed to *arg
                elem_max_size = np.argmax([arg.size for arg in arg_arrays])
                max_shape = arg_arrays[elem_max_size].shape

                new_data_size = max_shape[-1]

                theta = np.column_stack(
                    [np.broadcast_to(arg, max_shape).reshape(-1) for arg in arg_arrays]
                )

                # We eventually want to get rid of this part, and
                # simply make the simulators behave as would be expected
                # by pymc directly.
                if size is None or size == 1:
                    n_replicas = 1
                elif size % new_data_size != 0:
                    raise ValueError(
                        "`size` needs to be a multiple of the size of data"
                    )
                else:
                    n_replicas = size // new_data_size

            sims_out = simulator_fun_internal(
                theta=theta,
                random_state=seed,
                n_replicas=n_replicas,
                **kwargs,
            )

            # return sims_out, max_shape, size

            if not is_all_args_scalar:
                if n_replicas == 1:
                    sims_out = sims_out.reshape(
                        (*max_shape[:-1], max_shape[-1], obs_dim_int)
                    )
                else:
                    # sims_out = sims_out.reshape(
                    #     (*max_shape[:-1], max_shape[-1] * size, obs_dim_int)
                    # )
                    sims_out = sims_out.reshape(
                        (*max_shape[:-1], max_shape[-1], n_replicas, obs_dim_int)
                    )

            sims_out = _apply_lapse_model(
                sims_out=sims_out,
                p_outlier=p_outlier,
                rng=rng,
                lapse_dist=cls._lapse,
                choices=choices,
            )
            return sims_out

    return HSSMRV


def _apply_lapse_model(
    sims_out: np.ndarray,
    p_outlier: np.ndarray | float | None,
    rng: np.random.Generator,
    lapse_dist: bmb.Prior | None,
    choices: list,
) -> np.ndarray:
    """Apply lapse model to the simulation output.

    Parameters
    ----------
    sims_out : np.ndarray
        The simulation output to apply lapse model to
    p_outlier : np.ndarray | float
        Probability of outlier/lapse for each trial
    rng : np.random.Generator
        Random number generator
    lapse_dist : bmb.Prior
        The lapse distribution to draw from
    choices : list
        List of possible choices

    Returns
    -------
    np.ndarray
        The simulation output with lapse model applied
    """
    if p_outlier is None:
        return sims_out

    if lapse_dist is None:
        raise ValueError(
            "You have specified `p_outlier`, the probability of the lapse "
            "distribution but did not specify the distribution."
        )

    out_shape = sims_out.shape[:-1]

    # Handle p_outlier shape/type to ensure consistent shape:
    # - 0-dim numpy array (scalar array) -> convert to float
    # - 1-dim array with single value -> broadcast to match output shape
    # - n-dim array -> reshape to match output shape
    # - Python scalar (float) -> fill array of output shape
    if isinstance(p_outlier, np.ndarray):
        if p_outlier.ndim == 0:  # scalar array
            p_outlier = float(p_outlier)
        elif p_outlier.shape[-1] == 1:  # vector with single value
            p_outlier = np.broadcast_to(p_outlier, out_shape)
        else:  # reshape to match output shape
            p_outlier = p_outlier.reshape(out_shape)
    else:  # p_outlier is a float/scalar
        p_outlier = np.full(out_shape, p_outlier)

    replace = rng.binomial(n=1, p=p_outlier, size=out_shape).astype(bool)
    replace_n = int(np.sum(replace, axis=None))
    if replace_n == 0:
        return sims_out

    replace_shape = (*out_shape[:-1], replace_n)
    replace_mask = np.stack([replace, replace], axis=-1)
    n_draws = np.prod(replace_shape)
    lapse_rt = pm.draw(
        get_distribution_from_prior(lapse_dist).dist(**lapse_dist.args),
        n_draws,
        random_seed=rng,
    ).reshape(replace_shape)

    lapse_response = rng.choice(
        choices,
        p=1 / len(choices) * np.ones(len(choices)),
        size=replace_shape,
    )
    lapse_output = np.stack(
        [lapse_rt, lapse_response],
        axis=-1,
    )
    np.putmask(sims_out, replace_mask, lapse_output)
    return sims_out


def make_distribution(
    rv: str | Type[RandomVariable] | RandomVariable | Callable,
    loglik: LogLikeFunc | pytensor.graph.Op,
    list_params: list[str],
    bounds: dict | None = None,
    lapse: bmb.Prior | None = None,
    extra_fields: list[np.ndarray] | None = None,
) -> Type[pm.Distribution]:
    """Make a `pymc.Distribution`.

    Constructs a `pymc.Distribution` from a log-likelihood function and a
    RandomVariable op.

    Parameters
    ----------
    model_name
        The name of the model.
    choices
        A list of integers indicating the choices.
    rv
        A RandomVariable Op (a class, not an instance) or a string indicating the model.
        If a string, a RandomVariable class will be created automatically with its
        `rng_fn` class method generated using the simulator identified with this string
        from the `ssm_simulators` package. If the string is not one of the supported
        models in the `ssm_simulators` package, a warning will be raised, and any
        attempt to sample from the RandomVariable will result in an error.
    loglik
        A loglikelihood function. It can be any Callable in Python.
    list_params
        A list of parameters that the log-likelihood accepts. The order of the
        parameters in the list will determine the order in which the parameters
        are passed to the log-likelihood function.
    bounds : optional
        A dictionary with parameters as keys (a string) and its boundaries as values.
        Example: {"parameter": (lower_boundary, upper_boundary)}.
    lapse : optional
        A bmb.Prior object representing the lapse distribution.
    extra_fields : optional
        An optional list of arrays that are stored in the class created and will be
        used in likelihood calculation. Defaults to None.

    Returns
    -------
    Type[pm.Distribution]
        A pymc.Distribution that uses the log-likelihood function.
    """
    if isinstance(rv, type) and issubclass(rv, RandomVariable):
        rv_instance = rv()
    elif not isinstance(rv, type) and isinstance(rv, RandomVariable):
        rv_instance = rv
    elif callable(rv) or isinstance(rv, str):
        random_variable = make_hssm_rv(
            simulator_fun=rv,
            list_params=list_params,
            lapse=lapse,
        )
        rv_instance = random_variable()
    else:
        raise ValueError(f"rv is {rv}, which is not a valid type.")

    # random_variable = make_ssm_rv(rv, list_params, lapse)
    # if isinstance(rv, str) else rv
    extra_fields = [] if extra_fields is None else extra_fields

    if lapse is not None:
        if list_params[-1] != "p_outlier":
            list_params.append("p_outlier")

        data_vector = pt.dvector()
        lapse_logp = pm.logp(
            get_distribution_from_prior(lapse).dist(**lapse.args),
            data_vector,
        )
        lapse_func = pytensor.function(
            [data_vector],
            lapse_logp,
        )
    else:
        lapse_func = None

    class HSSMDistribution(pm.Distribution):
        """Wiener first-passage time (WFPT) log-likelihood for LANs."""

        # This is just a placeholder because pm.Distribution requires an rv_op
        # Might be updated in the future once

        # NOTE: rv_op is an INSTANCE of RandomVariable
        rv_op = rv_instance
        _params = list_params

        @classmethod
        def dist(cls, **kwargs):  # pylint: disable=arguments-renamed
            dist_params = [
                pt.as_tensor_variable(pm.floatX(kwargs[param])) for param in cls._params
            ]
            other_kwargs = {k: v for k, v in kwargs.items() if k not in cls._params}
            return super().dist(dist_params, **other_kwargs)

        def logp(data, *dist_params):  # pylint: disable=E0213
            """Calculate log probability of the data given the parameters.

            Parameters
            ----------
            data : array-like
                The observed data
            dist_params : tuple
                Distribution parameters

            Returns
            -------
            tensor
                Log probability
            """
            # AF-TODO: Apply clipping here
            if list_params[-1] == "p_outlier":
                p_outlier = dist_params[-1]
                dist_params = dist_params[:-1]

                if not callable(lapse_func):
                    raise ValueError(
                        "lapse_func is not defined. "
                        "Make sure lapse is properly initialized."
                    )
                lapse_logp = lapse_func(data[:, 0].eval())
                # AF-TODO potentially apply clipping here
                logp = loglik(data, *dist_params, *extra_fields)
                # Ensure that non-decision time is always smaller than rt.
                # Assuming that the non-decision time parameter is always named "t".
                logp = ensure_positive_ndt(data, logp, list_params, dist_params)
                logp = pt.log(
                    (1.0 - p_outlier) * pt.exp(logp)
                    + p_outlier * pt.exp(lapse_logp)
                    + 1e-29
                )
            else:
                logp = loglik(data, *dist_params, *extra_fields)
                # Ensure that non-decision time is always smaller than rt.
                # Assuming that the non-decision time parameter is always named "t".
                logp = ensure_positive_ndt(data, logp, list_params, dist_params)

            if bounds is not None:
                logp = apply_param_bounds_to_loglik(
                    logp, list_params, *dist_params, bounds=bounds
                )

            return logp

    return HSSMDistribution


def make_family(
    dist: Type[pm.Distribution],
    list_params: list[str],
    link: str | dict[str, bmb.families.Link],
    parent: str = "v",
    likelihood_name: str = "SSM Likelihood",
    family_name="SSM Family",
) -> bmb.Family:
    """Build a family in bambi.

    Parameters
    ----------
    dist
        A pm.Distribution class (not an instance).
    list_params
        A list of parameters for the likelihood function.
    link
        A link function or a dictionary of parameter: link functions.
    parent
        The parent parameter of the likelihood function. Defaults to v.
    likelihood_name
        the name of the likelihood function. Defaults to "SSM Likelihood".
    family_name
        the name of the family. Defaults to "SSM Family".

    Returns
    -------
    bmb.Family
        An instance of a bambi family.
    """
    likelihood = bmb.Likelihood(
        likelihood_name, parent=parent, params=list_params, dist=dist
    )

    family = SSMFamily(family_name, likelihood=likelihood, link=link)

    return family


class SSMFamily(bmb.Family):
    """Extends bmb.Family to get around the dimensionality mismatch."""

    def create_extra_pps_coord(self):
        """Create an extra dimension."""
        return np.arange(2)


def make_likelihood_callable(
    loglik: pytensor.graph.Op | Callable | PathLike | str,
    loglik_kind: Literal["analytical", "approx_differentiable", "blackbox"],
    backend: Literal["pytensor", "jax", "other"] | None,
    params_is_reg: list[bool] | None = None,
    params_only: bool | None = None,
) -> pytensor.graph.Op | Callable:
    """Make a callable for the likelihood function.

    This function is intended to be general to support different kinds of likelihood
    functions.

    Parameters
    ----------
    loglik
        The log-likelihood function. It can be a string, a path to an ONNX model, a
        pytensor Op, or a python function.
    loglik_kind
        The kind of the log-likelihood for the model. This parameter controls
        how the likelihood function is wrapped.
    backend : Optional
        The backend to use for the log-likelihood function.
    params_is_reg : Optional
        A list of boolean values indicating whether the parameters are regression
        parameters. Defaults to None.
    params_only : Optional
        Whether the missing data likelihood is takes its first argument as the data.
        Defaults to None.
    """
    if isinstance(loglik, pytensor.graph.Op):
        return loglik

    if callable(loglik):
        # In the analytical case, if `backend` is None or `pytensor`, we can use the
        # callable directly. Otherwise, we wrap it in a BlackBoxOp.
        if loglik_kind == "analytical":
            if backend is None or backend == "pytensor":
                return loglik
            return make_blackbox_op(loglik)
        elif loglik_kind == "blackbox":
            return make_blackbox_op(loglik)
        elif loglik_kind == "approx_differentiable":
            if backend is None or backend == "jax":
                if params_is_reg is None:
                    raise ValueError(
                        "You set `loglik_kind` to `approx_differentiable` "
                        + "and `backend` to `jax` and supplied a jax callable, "
                        + "but did not set `params_is_reg`."
                    )
<<<<<<< HEAD
                logp, logp_grad, logp_nojit = cast(
                    "tuple[LogLikeFunc, LogLikeGrad, LogLikeFunc]",
                    make_jax_logp_funcs_from_jax_callable(
                        loglik,
                        params_is_reg,
                        params_only=False if params_only is None else params_only,
                    ),
=======
                logp, logp_grad, logp_nojit = make_jax_logp_funcs_from_jax_callable(
                    loglik,
                    params_is_reg,
                    params_only=False if params_only is None else params_only,
>>>>>>> 40b95610
                )  # type: ignore[assignment]
                lan_logp_jax = make_jax_logp_ops(logp, logp_grad, logp_nojit)
                return lan_logp_jax
            if backend == "pytensor":
                raise ValueError(
                    "You set `backend` to `pytensor`, `loglik_kind` to"
                    + "`approx_differentiable` and provided a callable."
                    + "Currently we support only jax callables in this case."
                )
            # In the approx_differentiable case or the blackbox case, unless the backend
            # is `pytensor`, we wrap the callable in a BlackBoxOp.
        # if backend == "pytensor":
        #     return loglik
        #     # In all other cases, we assume that the callable cannot be directly
        #     # used in the backend and thus we wrap it in a BlackBoxOp
        # return make_blackbox_op(loglik)

    # Other cases, when `loglik` is a string or a PathLike.
    if loglik_kind != "approx_differentiable":
        raise ValueError(
            "You set `loglik_kind` to `approx_differentiable "
            + "but did not provide a pm.Distribution, an Op, or a callable "
            + "as `loglik`."
        )

    if isinstance(loglik, (str, PathLike)):
        if not Path(loglik).exists():
            loglik = download_hf(str(loglik))

    onnx_model = onnx.load(str(loglik))

    if backend == "pytensor":
        lan_logp_pt = make_pytensor_logp(onnx_model)
        return lan_logp_pt

    if params_is_reg is None:
        raise ValueError(
            "You set `loglik_kind` to `approx_differentiable` "
            + "and `backend` to `jax` but did not provide `params_is_reg`."
        )

    logp, logp_grad, logp_nojit = cast(
        "tuple[LogLikeFunc, LogLikeGrad, LogLikeFunc]",
        make_jax_logp_funcs_from_onnx(
            onnx_model,
            params_is_reg,
            params_only=False if params_only is None else params_only,
        ),
    )

    lan_logp_jax = make_jax_logp_ops(logp, logp_grad, logp_nojit)

    return lan_logp_jax


def make_missing_data_callable(
    loglik: pytensor.graph.Op | Callable | PathLike | str,
    backend: Literal["pytensor", "jax", "other"] | None = "jax",
    params_is_reg: list[bool] | None = None,
    params_only: bool | None = None,
) -> pytensor.graph.Op | Callable:
    """Make a secondary network for the likelihood function.

    Please refer to the documentation of `make_likelihood_callable` for more.
    """
    if backend == "jax":
        if params_is_reg is None:
            raise ValueError(
                "You have chosen `jax` as the backend for the missing data likelihood. "
                + "However, you have not provided any values to `params_is_reg`."
            )
        if params_only is None:
            raise ValueError(
                "You have chosen `jax` as the backend for the missing data likelihood. "
                + "However, you have not provided any values to `params_only`."
            )

    # We assume that the missing data network is always approx_differentiable
    return make_likelihood_callable(
        loglik, "approx_differentiable", backend, params_is_reg, params_only
    )


def assemble_callables(
    callable: pytensor.graph.Op | Callable,
    missing_data_callable: pytensor.graph.Op | Callable,
    params_only: bool,
    has_deadline: bool,
) -> Callable:
    """Assemble the likelihood callables into a single callable.

    Parameters
    ----------
    callable
        The callable for the likelihood function.
    missing_data_callable
        The callable for the secondary network for the likelihood function.
    params_only
        Whether the missing data likelihood is takes its first argument as the data.
    has_deadline
        Whether the model has a deadline.
    """

    def likelihood_callable(data, *dist_params):
        """Compute the log-likelihoood of the model."""
        # Assuming the first column of the data is always rt
        data = pt.as_tensor_variable(data)

        # New in PyMC 5.16+: PyMC uses the signature of the RandomVariable to determine
        # the dimensions of the inputs to the likelihood function. It automatically adds
        # one additional dimension to our input variable if it is a scalar. We need to
        # squeeze this dimension out.
        dist_params = [pt.squeeze(param) for param in dist_params]

        n_missing = pt.sum(pt.eq(data[:, 0], -999.0)).astype(int)
        if n_missing == 0:
            raise ValueError("No missing data in the data.")

        observed_data = data[n_missing:, :]

        dist_params_observed = [
            param[n_missing:] if param.ndim >= 1 else param for param in dist_params
        ]

        if has_deadline:
            logp_observed = callable(observed_data[:, :-1], *dist_params_observed)
        else:
            logp_observed = callable(observed_data, *dist_params_observed)

        dist_params_missing = [
            param[:n_missing] if param.ndim >= 1 else param for param in dist_params
        ]

        if params_only:
            logp_missing = missing_data_callable(None, *dist_params_missing)
        else:
            missing_data = data[:n_missing, -1:]
            logp_missing = missing_data_callable(missing_data, *dist_params_missing)

        logp = pt.empty_like(data[:, 0], dtype=pytensor.config.floatX)
        logp = pt.set_subtensor(logp[n_missing:], logp_observed)
        logp = pt.set_subtensor(logp[:n_missing], logp_missing)

        return logp

    return likelihood_callable<|MERGE_RESOLUTION|>--- conflicted
+++ resolved
@@ -9,7 +9,7 @@
 from functools import partial
 from os import PathLike
 from pathlib import Path
-from typing import Any, Callable, Literal, Type, cast
+from typing import Any, Callable, Literal, Type
 
 import bambi as bmb
 import numpy as np
@@ -22,11 +22,7 @@
 from ssms.basic_simulators.simulator import simulator
 from ssms.config import model_config as ssms_model_config
 
-<<<<<<< HEAD
-from .._types import LogLikeFunc, LogLikeGrad
-=======
 from .._types import LogLikeFunc
->>>>>>> 40b95610
 from ..utils import decorate_atomic_simulator, download_hf, ssms_sim_wrapper
 from .blackbox import make_blackbox_op
 from .jax import make_jax_logp_ops
@@ -709,20 +705,10 @@
                         + "and `backend` to `jax` and supplied a jax callable, "
                         + "but did not set `params_is_reg`."
                     )
-<<<<<<< HEAD
-                logp, logp_grad, logp_nojit = cast(
-                    "tuple[LogLikeFunc, LogLikeGrad, LogLikeFunc]",
-                    make_jax_logp_funcs_from_jax_callable(
-                        loglik,
-                        params_is_reg,
-                        params_only=False if params_only is None else params_only,
-                    ),
-=======
                 logp, logp_grad, logp_nojit = make_jax_logp_funcs_from_jax_callable(
                     loglik,
                     params_is_reg,
                     params_only=False if params_only is None else params_only,
->>>>>>> 40b95610
                 )  # type: ignore[assignment]
                 lan_logp_jax = make_jax_logp_ops(logp, logp_grad, logp_nojit)
                 return lan_logp_jax
@@ -764,13 +750,10 @@
             + "and `backend` to `jax` but did not provide `params_is_reg`."
         )
 
-    logp, logp_grad, logp_nojit = cast(
-        "tuple[LogLikeFunc, LogLikeGrad, LogLikeFunc]",
-        make_jax_logp_funcs_from_onnx(
-            onnx_model,
-            params_is_reg,
-            params_only=False if params_only is None else params_only,
-        ),
+    logp, logp_grad, logp_nojit = make_jax_logp_funcs_from_onnx(
+        onnx_model,
+        params_is_reg,
+        params_only=False if params_only is None else params_only,
     )
 
     lan_logp_jax = make_jax_logp_ops(logp, logp_grad, logp_nojit)
