"""The Param utility class."""

import logging
import re
from copy import deepcopy
from typing import Any, Literal, Union, cast

import bambi as bmb
import numpy as np
import pandas as pd
from formulae import design_matrices

from .link import Link
from .prior import Prior, get_default_prior, get_hddm_default_prior

# Explicitly define types so they are more expressive
# and reusable
ParamSpec = Union[float, dict[str, Any], bmb.Prior]

_logger = logging.getLogger("hssm")


class Param:
    """Represents the specifications for the main HSSM class.

    Also provides convenience functions that can be used by the HSSM class to parse
    arguments.

    Parameters
    ----------
    name
        The name of the parameter.
    prior
        If a formula is not specified (the non-regression case), this parameter
        expects a float value if the parameter is fixed or a dictionary that can be
        parsed by Bambi as a prior specification or a Bambi Prior object. If not
        specified, then a default uninformative uniform prior with `bound` as
        boundaries will be constructed. An error will be thrown if `bound` is also
        not specified.
        If a formula is specified (the regression case), this parameter expects a
        dictionary of param:prior, where param is the name of the response variable
        specified in formula, and prior is specified as above. If left unspecified,
        default priors created by Bambi will be used.
    formula
        The regression formula if the parameter depends on other variables. The
        response variable can be omitted.
    link
        The link function for the regression. It is either a string that specifies
        a built-in link function in Bambi, or a Bambi Link object. If a regression
        is specified and link is not specified, "identity" will be used by default.
    bounds
        If provided, the prior will be created with boundary checks. If this
        parameter is specified as a regression, boundary checks will be skipped at
        this point.
    """

    def __init__(
        self,
        name: str | None = None,
        prior: ParamSpec | dict[str, ParamSpec] | None = None,
        formula: str | None = None,
        link: str | bmb.Link | None = None,
        bounds: tuple[float, float] | None = None,
    ):
        if name is None:
            raise ValueError("A name must be specified.")
        self.name = name
        self.prior = prior
        self.formula = formula
        self.link = link
        self.bounds = bounds
        self._is_truncated = False
        self._is_parent = False
        self._is_converted = False
        self._do_not_truncate = False
        self._link_specified = link is not None

        # Provides a convenient way to specify the link function
        if self.link == "gen_logit":
            if self.bounds is None:
                raise ValueError(
                    "Bounds must be specified for generalized log link function."
                )
            self.link = Link("gen_logit", bounds=self.bounds)

        # The initializer does not do anything immediately after the object is initiated
        # because things could still change.

    def update(self, **kwargs):
        """Update the initial information stored in the class."""
        if self._is_converted:
            raise ValueError("Cannot update the object. It has already been processed.")

        extra_attrs = kwargs.keys() - self.__dict__.keys()
        if extra_attrs:
            raise ValueError(f"Invalid attributes: {', '.join(extra_attrs)}.")

        self.__dict__.update(kwargs)

    def override_default_link(self):
        """Override the default link function.

        This is most likely because both default prior and default bounds are supplied.
        """
        self._ensure_not_converted(context="link")

        if not self.is_regression or self._link_specified:
            return  # do nothing

        if self.bounds is None:
            raise ValueError(
                "Cannot override the default link function. "
                f"Bounds are not specified for parameter {self.name}."
            )

        lower, upper = self.bounds

        if np.isneginf(lower) and np.isposinf(upper):
            return
        elif lower == 0.0 and np.isposinf(upper):
            self.link = "log"
        elif not np.isneginf(lower) and not np.isposinf(upper):
            self.link = Link("gen_logit", bounds=self.bounds)
        else:
            _logger.warning(
                "The bounds for parameter %s (%f, %f) seems strange. Nothing is done to"
                + " the link function. Please check if they are correct.",
                self.name,
                lower,
                upper,
            )

    def override_default_priors(self, data: pd.DataFrame, eval_env: dict[str, Any]):
        """Override the default priors - the general case.

        By supplying priors for all parameters in the regression, we can override the
        defaults that Bambi uses.

        Parameters
        ----------
        data
            The data used to fit the model.
        eval_env
            The environment used to evaluate the formula.
        """
        self._ensure_not_converted(context="prior")

        # If no regression, or the parameter is the parent and does not have a
        # formula attached (in which case it still gets a trial wise deterministic)
        # do nothing
        if not self.is_regression or (self.is_parent and self.formula is None):
            return

        override_priors = {}
        dm = self._get_design_matrices(data, eval_env)

        has_common_intercept = False
        if dm.common is not None:
            for name, term in dm.common.terms.items():
                if term.kind == "intercept":
                    has_common_intercept = True
                    override_priors[name] = get_default_prior(
                        "common_intercept", self.name, self.bounds, self.link
                    )
                else:
                    override_priors[name] = get_default_prior(
                        "common", self.name, bounds=None, link=self.link
                    )

        if dm.group is not None:
            for name, term in dm.group.terms.items():
                if term.kind == "intercept":
                    if has_common_intercept:
                        override_priors[name] = get_default_prior(
                            "group_intercept_with_common",
                            self.name,
                            bounds=None,
                            link=self.link,
                        )
                    else:
                        # treat the term as any other group-specific term
                        _logger.warning(
                            f"No common intercept. Bounds for parameter {self.name} is"
                            + " not applied due to a current limitation of Bambi."
                            + " This will change in the future."
                        )
                        override_priors[name] = get_default_prior(
                            "group_intercept", self.name, bounds=None, link=self.link
                        )
                else:
                    override_priors[name] = get_default_prior(
                        "group_specific",
                        self.name,
                        bounds=None,
                        link=self.link,
                    )

        if not self.prior:
            self.prior = override_priors
        else:
            prior = cast(dict[str, ParamSpec], self.prior)
            self.prior = override_priors | prior

    def override_default_priors_ddm(self, data: pd.DataFrame, eval_env: dict[str, Any]):
        """Override the default priors - the ddm case.

        By supplying priors for all parameters in the regression, we can override the
        defaults that Bambi uses.

        Parameters
        ----------
        data
            The data used to fit the model.
        eval_env
            The environment used to evaluate the formula.
        """
        self._ensure_not_converted(context="prior")

        # If no regression, or the parameter is the parent and does not have a
        # formula attached (in which case it still gets a trial wise deterministic)
        # do nothing
        if not self.is_regression or (self.is_parent and self.formula is None):
            return

        override_priors = {}
        dm = self._get_design_matrices(data, eval_env)

        has_common_intercept = False
        if dm.common is not None:
            for name, term in dm.common.terms.items():
                if term.kind == "intercept":
                    has_common_intercept = True
                    override_priors[name] = get_hddm_default_prior(
                        "common_intercept", self.name, self.bounds, self.link
                    )
                else:
                    override_priors[name] = get_hddm_default_prior(
                        "common",
                        self.name,
                        bounds=None,
                        link=self.link,
                    )

        if dm.group is not None:
            for name, term in dm.group.terms.items():
                if term.kind == "intercept":
                    if has_common_intercept:
                        override_priors[name] = get_default_prior(
                            "group_intercept_with_common",
                            self.name,
                            bounds=None,
                            link=self.link,
                        )
                    else:
                        # treat the term as any other group-specific term
                        _logger.warning(
                            f"No common intercept. Bounds for parameter {self.name} is"
                            + " not applied due to a current limitation of Bambi."
                            + " This will change in the future."
                        )
                        override_priors[name] = get_hddm_default_prior(
                            "group_intercept", self.name, bounds=None, link=self.link
                        )
                else:
                    override_priors[name] = get_hddm_default_prior(
                        "group_specific", self.name, bounds=None, link=self.link
                    )

        if not self.prior:
            self.prior = override_priors
        else:
            prior = cast(dict[str, ParamSpec], self.prior)
            self.prior = override_priors | prior

    def _get_design_matrices(self, data: pd.DataFrame, extra_namespace: dict[str, Any]):
        """Get the design matrices for the regression.

        Parameters
        ----------
        data
            A pandas DataFrame
        eval_env
            The evaluation environment
        """
        formula = cast(str, self.formula)
        rhs = formula.split("~")[1]
        formula = "rt ~ " + rhs
        dm = design_matrices(formula, data=data, extra_namespace=extra_namespace)
        return dm

    def _ensure_not_converted(self, context=Literal["link", "prior"]):
        """Ensure that the object has not been converted."""
        if self._is_converted:
            context = "link function" if context == "link" else "priors"
            raise ValueError(
                f"Cannot override the default {context} for parameter {self.name}."
                + " The object has already been processed."
            )

    def set_parent(self):
        """Set the Param as parent."""
        self._is_parent = True

    def do_not_truncate(self):
        """Flag that prior should not be truncated.

        This is most likely because both default prior and default bounds are supplied.
        """
        self._do_not_truncate = True

    def convert(self):
        """Process the information passed to the class."""
        if self._is_converted:
            raise ValueError(
                "Cannot process the object. It has already been processed."
            )

        if self.name is None:
            raise ValueError(
                "One or more parameters do not have a name. "
                + "Please ensure that names are specified to all of them."
            )

        if self.bounds is not None:
            if any(not np.isscalar(bound) for bound in self.bounds):
                raise ValueError(f"The bounds of {self.name} should both be scalar.")
            lower, upper = self.bounds
            if not lower < upper:
                raise ValueError(
                    f"{self.name}: lower bound must be less than upper bound."
                )

        if isinstance(self.prior, int):
            self.prior = float(self.prior)

        # If the parameter is a parent, it will be a regression, but
        # it may not have a formula attached to it.
        # A pure intercept regression should be handled as if it
        # is just the respective original parameter
        # (boundaries inclusive), so we can simply
        # undo the link setting.
        if self.is_regression and self.formula is None:
            self.link = None

        if self.formula is not None:
            # The regression case
            if isinstance(self.prior, (float, bmb.Prior)):
                raise ValueError(
                    "Please specify priors for each individual parameter in the "
                    + "regression."
                )

            self.prior = (
                _make_prior_dict(self.prior) if self.prior is not None else self.prior
            )

            self.link = "identity" if self.link is None else self.link

        else:
            # The non-regression case

            if self.prior is None:
                if self.bounds is None:
                    raise ValueError(
                        f"Please specify the prior or bounds for {self.name}."
                    )
                self.prior = _make_default_prior(self.bounds)
            else:
                # Explicitly cast the type of prior, no runtime performance penalty
                self.prior = cast(ParamSpec, self.prior)

                if self.bounds is None or self._do_not_truncate:
                    if isinstance(self.prior, dict):
                        self.prior = Prior(**self.prior)
                else:
                    if isinstance(self.prior, (dict, bmb.Prior)):
                        self.prior = _make_bounded_prior(
                            self.name, self.prior, self.bounds
                        )
                        self._is_truncated = True

            print("processing", self.name)
            print("link", self.link)
            if self.link is not None:
                raise ValueError("`link` should be None if no regression is specified.")

            self.link = None

        self._is_converted = True

    @property
    def is_regression(self) -> bool:
        """Determines if a regression is specified or not.

        Returns
        -------
        bool
            A boolean that indicates if a regression is specified.
        """
        return self.formula is not None or self._is_parent

    @property
    def is_parent(self) -> bool:
        """Determines if a parameter is a parent parameter for Bambi.

        Returns
        -------
        bool
            A boolean that indicates if the parameter is a parent or not.
        """
        return self._is_parent

    @property
    def is_fixed(self) -> bool:
        """Determine if a parameter is a fixed value.

        Returns
        -------
        bool
            A boolean that indicates if the parameter is a fixed value.
        """
        return isinstance(self.prior, float)

    @property
    def is_truncated(self) -> bool:
        """Determines if a parameter is truncated.

        A parameter is truncated when it is not a regression, is not fixed and has
        bounds.

        Returns
        -------
            A boolean that indicates if a parameter is truncated.
        """
        return self._is_truncated

    def parse_bambi(
        self,
    ) -> tuple:
        """
        Return a 3-tuple that helps with constructing the Bambi model.

        Returns
        -------
        tuple
            A 3-tuple of formula, priors, and link functions that can be used to
            construct the Bambi model.
        """
        formula = None
        prior = None
        link = None

        # Again, to satisfy type checker
        # Equivalent to `if self.is_regression`
        if self.formula is not None:
            split_formula = re.split(r"\s?~\s?", self.formula)[:2]
            if len(split_formula) != 2:
                raise ValueError(f"The formula is incorrect: {self.formula}.")
            left_side, right_side = split_formula
            if left_side != self.name:
                raise ValueError(
                    f"The parameter name {self.name} does not match the response "
                    + f"variable in the formula: {self.formula}."
                )
            formula = f"{left_side} ~ {right_side}"

            if self.prior is not None:
                prior = {self.name: self.prior}
            link = {self.name: self.link}
            return formula, prior, link

        if self.prior is not None:
            prior = {self.name: self.prior}
        if self.link is not None:
            link = {self.name: self.link}

        return formula, prior, link

    def __repr__(self) -> str:
        """Return the representation of the class.

        Returns
        -------
        str
            A string whose construction depends on whether the specification contains a
            regression or not.
        """
        output = []
        output.append(self.name + ":")

        # Simplest case: float
        # Output Value: 0.2
        if isinstance(self.prior, float):
            output.append(f"    Value: {self.prior}")
            return "\r\n".join(output)

        # Regression case:
        # Output formula, priors, and link functions
<<<<<<< HEAD
        if self.is_regression and not (self.is_parent and self.formula is None):
            assert self.formula is not None
=======
        if self.is_regression:
            if self.formula is None:
                raise ValueError("Formula must be specified for regression.")

>>>>>>> b3dc6114
            output.append(f"    Formula: {self.formula}")
            output.append("    Priors:")

            if self.prior is not None:
                if not isinstance(self.prior, dict):
                    raise TypeError("The prior for a regression must be a dict.")

                for param, prior in self.prior.items():
                    output.append(f"        {param} ~ {prior}")
            else:
                output.append("        Unspecified. Using defaults")

            # TODO: Link function should be optional here?
            # assert self.link is not None
            if self.link is not None:
                link = self.link if isinstance(self.link, str) else self.link.name
                output.append(f"    Link: {link}")
            else:
                output.append("    Link: None")  # TODO: Make this Identity?

        # None regression case:
        # Output prior and bounds
        else:
            if not isinstance(self.prior, bmb.Prior):
                raise TypeError("The prior must be an instance of bmb.Prior.")
            output.append(f"    Prior: {self.prior}")

        output.append(f"    Explicit bounds: {self.bounds}")
        return "\r\n".join(output)

    def __str__(self) -> str:
        """Return the string representation of the class.

        Returns
        -------
        str
            A string whose construction depends on whether the specification contains a
            regression or not.
        """
        return self.__repr__()

    def __getitem__(self, attr):
        """Return the value of an attribute.

        Mainly a convenience function to mimic the behavior of a dict.
        """
        return getattr(self, attr)

    def __setitem__(self, attr, value):
        """Set the value of an attribute.

        Mainly a convenience function to mimic the behavior of a dict.
        """
        setattr(attr, value)


def _make_prior_dict(prior: dict[str, ParamSpec]) -> dict[str, float | bmb.Prior]:
    """Make bambi priors from a ``dict`` of priors for the regression case.

    Parameters
    ----------
    prior
        A dictionary where each key is the name of a parameter in a regression
        and each value is the prior specification for that parameter.

    Returns
    -------
    dict[str, float | bmb.Prior]
        A dictionary where each key is the name of a parameter in a regression and each
        value is either a float or a bmb.Prior object.
    """
    priors = {
        # Convert dict to bmb.Prior if a dict is passed
        param: _make_priors_recursive(prior) if isinstance(prior, dict) else prior
        for param, prior in prior.items()
    }

    return priors


def _make_priors_recursive(prior: dict[str, Any]) -> Prior:
    """Make `bmb.Prior` objects from ``dict``s.

    Helper function that recursively converts a dict that might have some fields that
    have a parameter definitions as dicts to bmb.Prior objects.

    Parameters
    ----------
    prior
        A dictionary that contains parameter specifications.

    Returns
    -------
    bmb.Prior
        A bmb.Prior object with fields that can be converted to bmb.Prior objects also
        converted.
    """
    for k, v in prior.items():
        if isinstance(v, dict) and "name" in v:
            prior[k] = _make_priors_recursive(v)

    return bmb.Prior(**prior)


def _make_bounded_prior(
    param_name: str, prior: ParamSpec, bounds: tuple[float, float]
) -> float | Prior:
    """Create prior within specific bounds.

    Helper function that creates a prior within specified bounds. Works in the
    following cases:

    1. If a prior passed is a fixed value, then check if the value is specified within
    the bounds. Raises a ValueError if not.
    2. If a prior passed is a dictionary, we create a bmb.Prior with a truncated
    distribution.
    3. If a prior is passed as a bmb.Prior object, do the same thing above.

    The above boundary checks do not happen when bounds is None.

    Parameters
    ----------
    prior
        A prior definition. Could be a float, a dict that can be passed to a bmb.Prior
        to create a prior distribution, or a bmb.Prior.
    bounds : optional
        If provided, needs to be a tuple of floats that indicates the lower and upper
        bounds of the parameter.

    Returns
    -------
    float | Prior
        A float if `prior` is a float, otherwise a hssm.Prior object.
    """
    lower, upper = bounds

    if isinstance(prior, float):
        if not lower <= prior <= upper:
            raise ValueError(
                f"The fixed prior for {param_name} should be between {lower:.4f} and "
                + f"{upper:.4f}, got {prior:.4f}."
            )

        return prior

    if isinstance(prior, dict):
        return Prior(bounds=bounds, **prior)

    if isinstance(prior, Prior) and prior.is_truncated:
        raise ValueError(
            f"The prior that you provided for {param_name} is already truncated."
        )

    if isinstance(prior, bmb.Prior) and prior.dist is not None:
        _logger.warning(
            "The prior you have provided for %s is specified with the `dist`"
            + " argument. We assume that it's already bounded and will not apply bounds"
            + " to it.",
            param_name,
        )
        return prior

    # Handles the case where prior is bmb.Prior or prior is hssm.Prior but not
    # truncated
    name = prior.name
    args = prior.args

    return Prior(name=name, bounds=bounds, **args)


def _make_default_prior(bounds: tuple[float, float]) -> bmb.Prior:
    """Make a default prior from bounds.

    Parameters
    ----------
    bounds
        The (lower, upper) bounds for the default prior.

    Returns
    -------
        A bmb.Prior object representing the default prior for the provided bounds.
    """
    lower, upper = bounds
    if np.isinf(lower) and np.isinf(upper):
        return bmb.Prior("Normal", mu=0.0, sigma=2.0)
    elif np.isinf(lower) and not np.isinf(upper):
        return bmb.Prior("TruncatedNormal", mu=upper, upper=upper, sigma=2.0)
    elif not np.isinf(lower) and np.isinf(upper):
        if lower == 0:
            return bmb.Prior("HalfNormal", sigma=2.0)
        return bmb.Prior("TruncatedNormal", mu=lower, lower=lower, sigma=2.0)
    else:
        return bmb.Prior(name="Uniform", lower=lower, upper=upper)


def merge_dicts(dict1: dict, dict2: dict) -> dict:
    """Recursively merge two dictionaries."""
    merged = deepcopy(dict1)
    for key, value in dict2.items():
        if key in merged and isinstance(merged[key], dict) and isinstance(value, dict):
            merged[key] = merge_dicts(merged[key], value)
        else:
            merged[key] = value
    return merged<|MERGE_RESOLUTION|>--- conflicted
+++ resolved
@@ -496,15 +496,13 @@
 
         # Regression case:
         # Output formula, priors, and link functions
-<<<<<<< HEAD
         if self.is_regression and not (self.is_parent and self.formula is None):
-            assert self.formula is not None
-=======
-        if self.is_regression:
+            
             if self.formula is None:
-                raise ValueError("Formula must be specified for regression.")
-
->>>>>>> b3dc6114
+                raise ValueError("Formula must be specified for regression,"
+                                 "only exception is the parent parameter for which formula"
+                                 "can be left undefined.")
+            
             output.append(f"    Formula: {self.formula}")
             output.append("    Priors:")
 
