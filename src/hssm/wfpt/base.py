"""
wfpt.py: pytensor implementation of the Wiener First Passage Time Distribution
This code is based on Sam Mathias's Pytensor/Theano implementation
of the WFPT distribution here:
https://gist.github.com/sammosummo/c1be633a74937efaca5215da776f194b
"""

from __future__ import annotations

from typing import Callable

import numpy as np
import pytensor.tensor as pt
from pymc.distributions.dist_math import check_parameters


def k_small(rt: np.ndarray, err: float) -> np.ndarray:
    """Determines number of terms needed for small-t expansion.
    Args:
        rt: A 1D numpy array of flipped R.... T.....s. (0, inf).
        err: Error bound
    Returns: a 1D at array of k_small.
    """
    ks = 2 + pt.sqrt(-2 * rt * pt.log(2 * np.sqrt(2 * np.pi * rt) * err))
    ks = pt.max(pt.stack([ks, pt.sqrt(rt) + 1]), axis=0)
    ks = pt.switch(2 * pt.sqrt(2 * np.pi * rt) * err < 1, ks, 2)

    return ks


def k_large(rt: np.ndarray, err: float) -> np.ndarray:
    """Determine number of terms needed for large-t expansion.
    Args:
        rt: An 1D numpy array of flipped RTs. (0, inf).
        err: Error bound
    Returns: a 1D at array of k_large.
    """
    kl = pt.sqrt(-2 * pt.log(np.pi * rt * err) / (np.pi**2 * rt))
    kl = pt.max(pt.stack([kl, 1.0 / (np.pi * pt.sqrt(rt))]), axis=0)
    kl = pt.switch(np.pi * rt * err < 1, kl, 1.0 / (np.pi * pt.sqrt(rt)))

    return kl


def compare_k(rt: np.ndarray, err: float) -> np.ndarray:
    """Computes and compares k_small with k_large.
    Args:
        rt: An 1D numpy of flipped RTs. (0, inf).
        err: Error bound
    Returns: a 1D boolean at array of which implementation should be used.
    """
    ks = k_small(rt, err)
    kl = k_large(rt, err)

    return ks < kl


def decision_func() -> Callable[[np.ndarray, float], np.ndarray]:
    """Produces a decision function that determines whether the pdf should be calculated
    with large-time or small-time expansion.
    Returns: A decision function with saved state to avoid repeated computation.
    """

    internal_rt: np.ndarray | None = None
    internal_err: float | None = None
    internal_result: np.ndarray | None = None

    def inner_func(rt: np.ndarray, err: float = 1e-7) -> np.ndarray:
        """For each element in `rt`, return `True` if the large-time expansion is
        more efficient than the small-time expansion and `False` otherwise.
        This function uses a closure to save the result of past computation.
        If `rt` and `err` passed to it does not change, then it will directly
        return the results of the previous computation.
        Args:
            rt: An 1D numpy array of flipped RTs. (0, inf).
            err: Error bound
        Returns: a 1D boolean at array of which implementation should be used.
        """

        nonlocal internal_rt
        nonlocal internal_err
        nonlocal internal_result

        if (
            internal_result is not None
            and err == internal_err
            and np.all(rt == internal_rt)
        ):
            # This order is to promote short circuiting to avoid
            # unnecessary computation.
            return internal_result

        internal_rt = rt
        internal_err = err

        lambda_rt = compare_k(rt, err)

        internal_result = lambda_rt

        return lambda_rt

    return inner_func


# This decision function keeps an internal state of `tt`
# and does not repeat computation if a new `tt` passed to
# it is the same
decision = decision_func()


def get_ks(k_terms: int, fast: bool) -> np.ndarray:
    """Returns an array of ks given the number of terms needed to
    approximate the sum of the infinite series.
    Args:
        k_terms: number of terms needed
        fast: whether the function is used in the fast of slow expansion.
    Returns: An array of ks.
    """
    if fast:
        return pt.arange(-pt.floor((k_terms - 1) / 2), pt.ceil((k_terms - 1) / 2) + 1)
    return pt.arange(1, k_terms + 1).reshape((-1, 1))


def ftt01w_fast(tt: np.ndarray, w: float, k_terms: int) -> np.ndarray:
    """Density function for lower-bound first-passage times with drift rate set to 0 and
    upper bound set to 1, calculated using the fast-RT expansion.
    Args:
        tt: Flipped, normalized RTs. (0, inf).
        w: Normalized decision starting point. (0, 1).
        k_terms: number of terms to use to approximate the PDF.
    Returns:
        The approximated function f(tt|0, 1, w).
    """

    # Slightly changed the original code to mimic the paper and
    # ensure correctness
    k = get_ks(k_terms, fast=True)

    # A log-sum-exp trick is used here
    y = w + 2 * k.reshape((-1, 1))
    r = -pt.power(y, 2) / (2 * tt)
    c = pt.max(r, axis=0)
    p = pt.exp(c + pt.log(pt.sum(y * pt.exp(r - c), axis=0)))
    # Normalize p
    p = p / pt.sqrt(2 * np.pi * pt.power(tt, 3))

    return p


def ftt01w_slow(tt: np.ndarray, w: float, k_terms: int) -> np.ndarray:
    """Density function for lower-bound first-passage times with drift rate set to 0 and
    upper bound set to 1, calculated using the slow-RT expansion.
    Args:
        tt: Flipped, normalized RTs. (0, inf).
        w: Normalized decision starting point. (0, 1).
        k_terms: number of terms to use to approximate the PDF.
    Returns:
        The approximated function f(tt|0, 1, w).
    """
    k = get_ks(k_terms, fast=False)
    y = k * pt.sin(k * np.pi * w)
    r = -pt.power(k, 2) * pt.power(np.pi, 2) * tt / 2
    p = pt.sum(y * pt.exp(r), axis=0) * np.pi

    return p


def ftt01w(
    rt: np.ndarray,
    a: float,
    w: float,
    err: float = 1e-7,
    k_terms: int = 10,
) -> np.ndarray:
    """Compute the appproximated density of f(tt|0,1,w) using the method
    and implementation of Navarro & Fuss, 2009.
    Args:
        rt: Flipped Response Rates. (0, inf).
        a: Value of decision upper bound. (0, inf).
        w: Normalized decision starting point. (0, 1).
        err: Error bound.
        k_terms: number of terms to use to approximate the PDF.
    """
    lambda_rt = decision(rt, err)
    tt = rt / a**2

    p_fast = ftt01w_fast(tt, w, k_terms)
    p_slow = ftt01w_slow(tt, w, k_terms)

    p = pt.switch(lambda_rt, p_fast, p_slow)

    return p * (p > 0)  # Making sure that p > 0


def log_pdf_sv(
    data: np.ndarray,
    v: float,
    sv: float,
    a: float,
    z: float,
    t: float,
    err: float = 1e-7,
    k_terms: int = 10,
    small_number: float = 1e-15,
) -> np.ndarray:
    """Computes the log-likelihood of the drift diffusion model f(t|v,a,z) using
    the method and implementation of Navarro & Fuss, 2009.
    Args:
        data: data: 2-column numpy array of (response time, response)
        v: Mean drift rate. (-inf, inf).
        sv: Standard deviation of the drift rate [0, inf).
        a: Value of decision upper bound. (0, inf).
        z: Normalized decision starting point. (0, 1).
        t: Non-decision time [0, inf).
        err: Error bound.
        k_terms: number of terms to use to approximate the PDF.
        small_number: A small positive number to prevent division by zero or
                      taking the log of zero, also used to replace negative
                      response times after subtracting non-decision time.
                      Default is 1e-15.
    """

    data = pt.reshape(data, (-1, 2))
    rt = pt.abs(data[:, 0])
    response = data[:, 1]
    flip = response > 0
    a = a * 2
    v_flipped = pt.switch(flip, -v, v)  # transform v if x is upper-bound response
    z_flipped = pt.switch(flip, 1 - z, z)  # transform z if x is upper-bound response
    rt = rt - t
    p = ftt01w(rt, a, z_flipped, err, k_terms)

    # This step does 3 things at the same time:
    # 1. Computes f(t|v, a, z) from the pdf when setting a = 0 and z = 1.
    # 2. Computes the log of above value
    # 3. Computes the integration given the sd of v
    logp = (
        pt.log(p + small_number)
        + (
            (a * z_flipped * sv) ** 2
            - 2 * a * v_flipped * z_flipped
            - (v_flipped**2) * rt
        )
        / (2 * (sv**2) * rt + 2)
        - pt.log(sv**2 * rt + 1 + small_number) / 2
        - 2 * pt.log(a + small_number)
    )
    logp = pt.where(rt <= 0, small_number, logp)
    checked_logp = check_parameters(
        logp,
        sv >= 0,
        msg="sv >= 0",
    )
    checked_logp = check_parameters(checked_logp, a >= 0, msg="a >= 0")
    # checked_logp = check_parameters(checked_logp, 0 < z < 1, msg="0 < z < 1")
    # checked_logp = check_parameters(checked_logp, np.all(rt > 0), msg="t <= min(rt)")
<<<<<<< HEAD

    return checked_logp


def log_pdf(
    data: np.ndarray,
    v: float,
    a: float,
    z: float,
    t: float,
    err: float = 1e-7,
    k_terms: int = 10,
) -> np.ndarray:
    return log_pdf_sv(data, v, 0, a, z, t, err, k_terms)
=======
    return checked_logp
>>>>>>> 4e16588b
<|MERGE_RESOLUTION|>--- conflicted
+++ resolved
@@ -254,8 +254,6 @@
     checked_logp = check_parameters(checked_logp, a >= 0, msg="a >= 0")
     # checked_logp = check_parameters(checked_logp, 0 < z < 1, msg="0 < z < 1")
     # checked_logp = check_parameters(checked_logp, np.all(rt > 0), msg="t <= min(rt)")
-<<<<<<< HEAD
-
     return checked_logp
 
 
@@ -268,7 +266,4 @@
     err: float = 1e-7,
     k_terms: int = 10,
 ) -> np.ndarray:
-    return log_pdf_sv(data, v, 0, a, z, t, err, k_terms)
-=======
-    return checked_logp
->>>>>>> 4e16588b
+    return log_pdf_sv(data, v, 0, a, z, t, err, k_terms)