--- conflicted
+++ resolved
@@ -3,17 +3,13 @@
 
 import pymc as pm
 
-from .base import log_pdf_sv
+from .base import log_pdf_sv, log_pdf
 from .wfpt import make_distribution
 
 
 SupportedModels = Literal[
     "ddm",
-<<<<<<< HEAD
-    "ddm_sv",
-=======
     "ddm_sdv",
->>>>>>> baa4e12f
     "angle",
     "levy",
     "ornstein",
@@ -36,9 +32,8 @@
 
 default_model_config: dict[SupportedModels, dict[Literal[LoglikKind], Config]] = {
     "ddm": {
-<<<<<<< HEAD
         "analytical": {
-            "loglik": log_pdf_sv,
+            "loglik": log_pdf,
             "bounds": {
                 "z": (0.0, 1.0),
             },
@@ -59,7 +54,7 @@
             },
         },
     },
-    "ddm_sv": {
+    "ddm_sdv": {
         "analytical": {
             "loglik": log_pdf_sv,
             "bounds": {
@@ -83,20 +78,6 @@
                 "t": (0.0, 2.0),
             },
         },
-=======
-        "loglik": wfpt.WFPT,
-        "loglik_kind": "analytical",
-        "list_params": ["v", "a", "z", "t"],
-        "backend": "pytensor",
-        "bounds": wfpt.ddm_analytical_bounds,
-    },
-    "ddm_sdv": {
-        "loglik": wfpt.WFPT_SDV,
-        "loglik_kind": "analytical",
-        "list_params": ["v", "a", "z", "t", "sv"],
-        "backend": "pytensor",
-        "bounds": wfpt.ddm_sdv_analytical_bounds,
->>>>>>> baa4e12f
     },
     "angle": {
         "approx_differentiable": {
@@ -184,7 +165,7 @@
 
 default_params: dict[SupportedModels, list[str]] = {
     "ddm": ["v", "sv", "a", "z", "t"],
-    "ddm_sv": ["v", "sv", "a", "z", "t"],
+    "ddm_sdv": ["v", "sv", "a", "z", "t"],
     "angle": ["v", "a", "z", "t", "theta"],
     "levy": ["v", "a", "z", "alpha", "t"],
     "ornstein": ["v", "a", "z", "g", "t"],
@@ -194,13 +175,15 @@
 }
 
 WFPT: Type[pm.Distribution] = make_distribution(
-    log_pdf_sv,
+    "ddm",
+    log_pdf,
     list_params=default_params["ddm"],
     bounds=default_model_config["ddm"]["analytical"]["bounds"],
 )
 
-WFPT_SV: Type[pm.Distribution] = make_distribution(
+WFPT_SDV: Type[pm.Distribution] = make_distribution(
+    "ddm_sdv",
     log_pdf_sv,
-    list_params=default_params["ddm_sv"],
-    bounds=default_model_config["ddm_sv"]["analytical"]["bounds"],
+    list_params=default_params["ddm_sdv"],
+    bounds=default_model_config["ddm_sdv"]["analytical"]["bounds"],
 )