--- conflicted
+++ resolved
@@ -1,20 +1,13 @@
 """All functionalities related to the Wiener Firt-Passage Time distribution."""
 
 from .wfpt import (
-<<<<<<< HEAD
-=======
-    WFPT,
-    WFPT_SDV,
-    ddm_analytical_bounds,
-    ddm_sdv_analytical_bounds,
->>>>>>> baa4e12f
     make_distribution,
     make_family,
     make_lan_distribution,
     make_model_rv,
 )
 
-from .config import WFPT
+from .config import WFPT, WFPT_SDV
 
 __all__ = [
     "ddm_analytical_bounds",
