[tool.poetry]
name = "HSSM"
version = "0.2.3"
description = "Bayesian inference for hierarchical sequential sampling models."
authors = [
    "Alexander Fengler <alexander_fengler@brown.edu>",
    "Paul Xu <yang_xu@brown.edu>",
    "Aisulu Omar <aisulu_omar@brown.edu>",
    "Michael Frank <michael_frank@brown.edu>",
]
readme = "README.md"
license = "Copyright 2023, Brown University, Providence, RI."
packages = [{ include = "hssm", from = "src" }]
repository = "https://github.com/lnccbrown/HSSM"
keywords = ["HSSM", "sequential sampling models", "bayesian", "bayes", "mcmc"]

[tool.poetry.dependencies]
python = ">=3.10,<3.12"
pymc = "~5.16.0"
arviz = "^0.18.0"
onnx = "^1.16.0"
ssm-simulators = "^0.7.2"
huggingface-hub = "^0.23.0"
<<<<<<< HEAD
bambi = ">=0.13.0,<0.14.0"
=======
bambi = "~0.13.0"
>>>>>>> 2b8fadbd
numpyro = "^0.15.0"
hddm-wfpt = "^0.1.4"
seaborn = "^0.13.2"
jax = { version = "^0.4.25", extras = ["cuda12"], optional = true }

[tool.poetry.group.dev.dependencies]
pytest = "^8.2.0"
mypy = "^1.10.0"
pre-commit = "^2.20.0"
jupyterlab = "^4.2.0"
ipykernel = "^6.29.4"
ipywidgets = "^8.1.2"
ruff = "^0.4.3"
graphviz = "^0.20.1"
pytest-xdist = "^3.6.1"
onnxruntime = "^1.17.1"
mkdocs = "^1.6.0"
mkdocs-material = "^9.5.21"
mkdocstrings-python = "^1.10.0"
mkdocs-jupyter = "^0.24.7"

[tool.poetry.extras]
cuda12 = ["jax"]

[tool.ruff]
line-length = 88
target-version = "py310"

[tool.ruff.format]
docstring-code-format = true

[tool.ruff.lint]
unfixable = ["E711"]

select = [
    # pydocstyle
    "D",
    # pyflakes
    "F",
    # pycodestyle
    "E",
    "I",
    "W",
    # flake8-2020
    "YTT",
    # flake8-bugbear
    "B",
    # flake8-quotes
    "Q",
    # pylint
    "PLE",
    "PLR",
    "PLW",
    # misc lints
    "PIE",
    # flake8-pyi
    "PYI",
    # tidy imports
    "TID",
    # type-checking imports
    "TCH",
]

ignore = [
    # space before : (needed for how black formats slicing)
    # "E203",  # not yet implemented
    # module level import not at top of file
    "E402",
    # do not assign a lambda expression, use a def
    "E731",
    # line break before binary operator
    # "W503",  # not yet implemented
    # line break after binary operator
    # "W504",  # not yet implemented
    # controversial
    "B006",
    # controversial
    "B007",
    # controversial
    "B008",
    # setattr is used to side-step mypy
    "B009",
    # getattr is used to side-step mypy
    "B010",
    # tests use assert False
    "B011",
    # tests use comparisons but not their returned value
    "B015",
    # false positives
    "B019",
    # Loop control variable overrides iterable it iterates
    "B020",
    # Function definition does not bind loop variable
    "B023",
    # zip()` without an explicit `strict=
    "B905",
    # Functions defined inside a loop must not use variables redefined in the loop
    # "B301",  # not yet implemented
    # Too many arguments to function call
    "PLR0913",
    # Too many returns
    "PLR0911",
    # Too many branches
    "PLR0912",
    # Too many statements
    "PLR0915",
    # Global statements are discouraged
    "PLW0603",
    # Docstrings should not be included in stubs
    "PYI021",
    # Use typing_extensions.TypeAlias for type aliases
    # "PYI026",  # not yet implemented
    # Use "collections.abc.*" instead of "typing.*" (PEP 585 syntax)
    # "PYI027",  # not yet implemented
    # while int | float can be shortened to float, the former is more explicit
    # "PYI041",  # not yet implemented

    # Additional checks that don't pass yet
    # Within an except clause, raise exceptions with ...
    "B904",
    # Magic number
    "PLR2004",
    # Consider `elif` instead of `else` then `if` to remove indentation level
    "PLR5501",
    # Ignore "Use `float` instead of `int | float`."
    "PYI041",
    # Allow importing from parent modules
    "TID252",
]

exclude = [".github", "docs", "notebook", "tests/*"]

[tool.ruff.lint.pydocstyle]
convention = "numpy"

[tool.mypy]
ignore_missing_imports = true

[build-system]
requires = ["poetry-core"]
build-backend = "poetry.core.masonry.api"<|MERGE_RESOLUTION|>--- conflicted
+++ resolved
@@ -21,11 +21,7 @@
 onnx = "^1.16.0"
 ssm-simulators = "^0.7.2"
 huggingface-hub = "^0.23.0"
-<<<<<<< HEAD
-bambi = ">=0.13.0,<0.14.0"
-=======
 bambi = "~0.13.0"
->>>>>>> 2b8fadbd
 numpyro = "^0.15.0"
 hddm-wfpt = "^0.1.4"
 seaborn = "^0.13.2"
