--- conflicted
+++ resolved
@@ -22,10 +22,6 @@
     "cloudpickle>=3.0.0",
     "hddm-wfpt>=0.1.4",
     "huggingface-hub>=0.24.6",
-<<<<<<< HEAD
-        "numpy>=1.26.4,<2.0.0",
-=======
->>>>>>> d723ccaa
     "numpyro>=0.16.0",
     "onnx>=1.16.0",
     "pymc>=5.21.0",
