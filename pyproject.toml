--- conflicted
+++ resolved
@@ -61,18 +61,9 @@
     "pytest-xdist>=3.6.1",
     "pytest>=8.3.1",
     "ruff>=0.9.1",
-<<<<<<< HEAD
 ]
+
 notebook = ["ipykernel>=6.29.5", "lanfactory>=0.4.4", "zeus-mcmc>=2.5.4"]
-=======
-    ]
-
-notebook = [
-    "ipykernel>=6.29.5",
-    "lanfactory>=0.4.4",
-    "zeus-mcmc>=2.5.4",
-]
->>>>>>> a9ffe098
 
 [tool.ruff]
 line-length = 88
