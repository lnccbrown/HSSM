--- conflicted
+++ resolved
@@ -295,7 +295,6 @@
         assert sample_function.other == 42
 
 
-<<<<<<< HEAD
 class TestValidateComputedParameters:
     """Tests for _validate_computed_parameters function."""
 
@@ -420,10 +419,7 @@
             logp_fn(data, a_vals, z_vals, t_vals, theta_vals, feedback)
 
 
-class TestRldmLikelihoodAbstraction:
-=======
 class TestRldmLikelihoodBuilder:
->>>>>>> 3af7569c
     def test_make_rl_logp_func(self, rldm_setup):
         result = rldm_setup.logp_fn(rldm_setup.values, *rldm_setup.args)
         assert result.shape[0] == rldm_setup.total_trials
