import pytest

import arviz as az
import matplotlib as mpl
import numpy as np
import pandas as pd
import xarray as xr
from ssms.basic_simulators.simulator import simulator

import hssm

mpl.use("Agg")


@pytest.fixture(scope="module")
def data_ddm():
    v_true, a_true, z_true, t_true = [0.5, 1.5, 0.5, 0.5]
    obs_ddm = simulator([v_true, a_true, z_true, t_true], model="ddm", n_samples=100)
    obs_ddm = np.column_stack([obs_ddm["rts"][:, 0], obs_ddm["choices"][:, 0]])
    data = pd.DataFrame(obs_ddm, columns=["rt", "response"])

    return data


@pytest.fixture(scope="module")
def data_angle():
    v_true, a_true, z_true, t_true, theta_true = [0.5, 1.5, 0.5, 0.5, 0.3]
    obs_angle = simulator(
        [v_true, a_true, z_true, t_true, theta_true], model="angle", n_samples=100
    )
    obs_angle = np.column_stack([obs_angle["rts"][:, 0], obs_angle["choices"][:, 0]])
    data = pd.DataFrame(obs_angle, columns=["rt", "response"])
    return data


@pytest.fixture(scope="module")
def data_ddm_reg():
    # Generate some fake simulation data
    intercept = 1.5
    x = np.random.uniform(-0.5, 0.5, size=1000)
    y = np.random.uniform(-0.5, 0.5, size=1000)

    v = intercept + 0.8 * x + 0.3 * y
    true_values = np.column_stack(
        [v, np.repeat([[1.5, 0.5, 0.5]], axis=0, repeats=1000)]
    )

    dataset_reg_v = hssm.simulate_data(
        model="ddm",
        theta=true_values,
        size=1,  # Generate one data point for each of the 1000 set of true values
    )

    dataset_reg_v["x"] = x
    dataset_reg_v["y"] = y

    return dataset_reg_v


@pytest.fixture(scope="module")
def data_ddm_reg_va():
    # Generate some fake simulation data
    intercept = 1.5
    intercept_a = 1.0
    x = np.random.uniform(-0.5, 0.5, size=100)
    y = np.random.uniform(-0.5, 0.5, size=100)

    m = np.random.uniform(-0.5, 0.5, size=100)
    n = np.random.uniform(-0.5, 0.5, size=100)

    v = intercept + 0.8 * x + 0.3 * y
    a = intercept_a + 0.1 * m + 0.1 * n
    true_values = np.column_stack([v, a, np.repeat([[0.5, 0.5]], axis=0, repeats=100)])

    dataset_reg_va = hssm.simulate_data(
        model="ddm",
        theta=true_values,
        size=1,  # Generate one data point for each of the 1000 set of true values
    )

    dataset_reg_va["x"] = x
    dataset_reg_va["y"] = y
    dataset_reg_va["m"] = m
    dataset_reg_va["n"] = n

    return dataset_reg_va


@pytest.fixture
def cav_idata():
    return az.from_netcdf("tests/fixtures/cavanagh_idata.nc")


@pytest.fixture
def posterior():
    return xr.open_dataarray("tests/fixtures/cavanagh_idata_pps.nc")


@pytest.fixture
def cavanagh_test():
    return pd.read_csv("tests/fixtures/cavanagh_theta_test.csv", index_col=None)


<<<<<<< HEAD
# Cartoon plot fixtures
@pytest.fixture
def cav_model_cartoon(cavanagh_test):
    cav_model = hssm.HSSM(
        model="ddm",
        data=cavanagh_test,
        include=[
            {
                "name": "v",
                "prior": {
                    "Intercept": {"name": "Normal", "mu": 0.0, "sigma": 1.5},
                },
                "formula": "v ~ 1 + stim",
                "link": "identity",
            },
            {
                "name": "a",
                "prior": {
                    "Intercept": {"name": "Normal", "mu": 1.5, "sigma": 0.5},
                },
                "formula": "a ~ 1 + (1|participant_id)",
                "link": "identity",
            },
        ],
        p_outlier=0.00,
    )

    # Attach trace
    idata_cav = az.from_netcdf("tests/fixtures/idata_cavanagh_cartoon.nc")
    cav_model._inference_obj = idata_cav
    return cav_model


@pytest.fixture
def race_model_cartoon():
    my_race_data = pd.read_csv("tests/fixtures/data_race.csv")
    race_model = hssm.HSSM(
        model="race_no_bias_angle_4",
        data=my_race_data,
        include=[
            {
                "name": "v0",
                "prior": {
                    "Intercept": {"name": "Normal", "mu": 0.0, "sigma": 1.5},
                },
                "formula": "v0 ~ 1 + stim",
                "link": "identity",
            },
            {
                "name": "a",
                "prior": {
                    "Intercept": {"name": "Normal", "mu": 1.5, "sigma": 0.5},
                },
                "formula": "a ~ 1 + (1|participant_id)",
                "link": "identity",
            },
        ],
        p_outlier=0.00,
    )
    # Attach trace
    idata_race = az.from_netcdf("tests/fixtures/test_idata_race.nc")
    race_model._inference_obj = idata_race
    return race_model
=======
# Only useful if running tests serially
def pytest_collection_modifyitems(config, items):
    slow_tests = [item for item in items if "slow" in item.keywords]
    fast_tests = [item for item in items if "slow" not in item.keywords]

    # Reorder items so fast tests run first, then slow tests
    items[:] = fast_tests + slow_tests
>>>>>>> 67135460
<|MERGE_RESOLUTION|>--- conflicted
+++ resolved
@@ -101,7 +101,6 @@
     return pd.read_csv("tests/fixtures/cavanagh_theta_test.csv", index_col=None)
 
 
-<<<<<<< HEAD
 # Cartoon plot fixtures
 @pytest.fixture
 def cav_model_cartoon(cavanagh_test):
@@ -165,12 +164,12 @@
     idata_race = az.from_netcdf("tests/fixtures/test_idata_race.nc")
     race_model._inference_obj = idata_race
     return race_model
-=======
+
+
 # Only useful if running tests serially
 def pytest_collection_modifyitems(config, items):
     slow_tests = [item for item in items if "slow" in item.keywords]
     fast_tests = [item for item in items if "slow" not in item.keywords]
 
     # Reorder items so fast tests run first, then slow tests
-    items[:] = fast_tests + slow_tests
->>>>>>> 67135460
+    items[:] = fast_tests + slow_tests